{
  "name": "pddl",
  "displayName": "PDDL",
  "description": "Planning Domain Description Language support",
  "author": "Jan Dolejsi",
  "license": "MIT",
  "version": "2.15.4",
  "publisher": "jan-dolejsi",
  "engines": {
    "vscode": "^1.40.0",
    "node": "^10.2.0"
  },
  "categories": [
    "Snippets",
    "Programming Languages",
    "Debuggers"
  ],
  "keywords": [
    "PDDL",
    "planning",
    "AI"
  ],
  "icon": "images/icon.png",
  "galleryBanner": {
    "color": "#ff402b",
    "theme": "light"
  },
  "repository": {
    "type": "git",
    "url": "https://github.com/jan-dolejsi/vscode-pddl"
  },
  "activationEvents": [
    "onLanguage:pddl",
    "onLanguage:plan",
    "onLanguage:happenings",
    "onCommand:pddl.configureParser",
    "onCommand:pddl.configurePlanner",
    "onCommand:pddl.showOverview",
    "onCommand:pddl.searchDebugger.start",
    "onCommand:pddl.planning.domains.session.load",
    "onCommand:pddl.downloadVal",
    "workspaceContains:.planning.domains.session.json",
    "onView:pddl.planning.domains",
    "onView:pddl.tests.explorer",
    "onUri"
  ],
  "main": "./out/client/src/extension",
  "contributes": {
    "languages": [
      {
        "id": "pddl",
        "aliases": [
          "PDDL",
          "pddl"
        ],
        "extensions": [
          ".pddl",
          ""
        ],
        "configuration": "./language-configuration.json",
        "firstLine": "\\(define\\s\\((domain|problem)\\b"
      },
      {
        "id": "plan",
        "aliases": [
          "PDDL Plan",
          "Plan"
        ],
        "extensions": [
          ".plan"
        ],
        "configuration": "./language-configuration.json"
      },
      {
        "id": "happenings",
        "aliases": [
          "PDDL Plan Happenings",
          "Happenings"
        ],
        "extensions": [
          ".happenings"
        ],
        "configuration": "./language-configuration.json"
      }
    ],
    "breakpoints": [
      {
        "language": "happenings"
      }
    ],
    "grammars": [
      {
        "language": "pddl",
        "scopeName": "source.pddl",
        "path": "./syntaxes/pddl.tmLanguage.json"
      },
      {
        "language": "plan",
        "scopeName": "source.pddl.plan",
        "path": "./syntaxes/plan.tmLanguage.json"
      },
      {
        "language": "happenings",
        "scopeName": "source.pddl.happenings",
        "path": "./syntaxes/happenings.tmLanguage.json"
      }
    ],
    "snippets": [
      {
        "language": "pddl",
        "path": "./snippets/pddl.json"
      }
    ],
    "commands": [
      {
        "command": "pddl.showOverview",
        "title": "PDDL: Show overview page"
      },
      {
        "command": "pddl.planAndDisplayResult",
        "title": "PDDL: Run the planner and display the plan"
      },
      {
        "command": "pddl.stopPlanner",
        "title": "PDDL: Stop planner"
      },
      {
        "command": "pddl.configureParser",
        "title": "PDDL: Configure parser"
      },
      {
        "command": "pddl.syntaxTree",
        "title": "PDDL: Syntax tree"
      },
      {
        "command": "pddl.loginParserService",
        "title": "PDDL: Login for parser service"
      },
      {
        "command": "pddl.updateTokensParserService",
        "title": "PDDL: Update tokens for parser service"
      },
      {
        "command": "pddl.configurePlanner",
        "title": "PDDL: Configure planner"
      },
      {
        "command": "pddl.loginPlannerService",
        "title": "PDDL: Login for planner service"
      },
      {
        "command": "pddl.updateTokensPlannerService",
        "title": "PDDL: Update tokens for planner service"
      },
      {
        "command": "pddl.planReport",
        "title": "PDDL: Generate plan report"
      },
      {
        "command": "pddl.exportPlan",
        "title": "PDDL: Export plan a to file..."
      },
      {
        "command": "pddl.convertPlanToHappenings",
        "title": "PDDL: Convert plan to happenings..."
      },
      {
        "command": "pddl.convertHappeningsToPlan",
        "title": "PDDL: Convert happenings to plan..."
      },
      {
        "command": "pddl.tests.refresh",
        "title": "PDDL: Refresh test cases",
        "icon": {
          "light": "images/light/refresh.svg",
          "dark": "images/dark/refresh.svg"
        }
      },
      {
        "command": "pddl.tests.run",
        "title": "Run",
        "icon": {
          "light": "images/light/play.svg",
          "dark": "images/dark/play.svg"
        }
      },
      {
        "command": "pddl.tests.runAll",
        "title": "Run all",
        "icon": {
          "light": "images/light/play.svg",
          "dark": "images/dark/play.svg"
        }
      },
      {
        "command": "pddl.tests.view",
        "title": "Open PDDL domain and test problem",
        "icon": {
          "light": "images/light/open-file.svg",
          "dark": "images/dark/open-file.svg"
        }
      },
      {
        "command": "pddl.tests.viewDefinition",
        "title": "Open test definition"
      },
      {
        "command": "pddl.tests.viewExpectedPlans",
        "title": "Open expected plan(s)"
      },
      {
        "command": "pddl.tests.problemSaveAs",
        "title": "PDDL: Open as an editable problem file..."
      },
      {
        "command": "pddl.tests.report.view",
        "title": "PDDL: Show test report"
      },
      {
        "command": "pddl.searchDebugger.start",
        "title": "PDDL: Start search debugger"
      },
      {
        "command": "pddl.searchDebugger.stop",
        "title": "PDDL: Stop search debugger"
      },
      {
        "command": "pddl.searchDebugger.reset",
        "title": "PDDL: Reset search debugger"
      },
      {
        "command": "pddl.searchDebugger.mock",
        "title": "PDDL: Mock search progress to test debugger"
      },
      {
        "command": "pddl.plan.compareNormalized",
        "title": "PDDL: Normalize and compare 2 plans"
      },
      {
        "command": "pddl.plan.preview",
        "title": "PDDL: Preview plan"
      },
      {
        "command": "pddl.plan.normalize",
        "title": "PDDL: Normalize and evaluate plan"
      },
      {
        "command": "pddl.plan.validate",
        "title": "PDDL: Validate plan"
      },
      {
        "command": "pddl.happenings.debug",
        "title": "PDDL: Debug plan happenings (mockup only)"
      },
      {
        "command": "pddl.happenings.execute",
        "title": "PDDL: Execute plan and show effects"
      },
      {
        "command": "pddl.happenings.generatePlanResumeCases",
        "title": "PDDL: Execute plan and generate plan-resume test cases"
      },
      {
        "command": "pddl.configureValidate",
        "title": "PDDL: Configure VAL/Validate tool"
      },
      {
        "command": "pddl.planning.domains.session.load",
        "title": "PDDL: Download Planning.domains session"
      },
      {
        "command": "pddl.planning.domains.session.refresh",
        "title": "PDDL: Refresh Planning.domains session",
        "icon": {
          "light": "images/light/refresh.svg",
          "dark": "images/dark/refresh.svg"
        }
      },
      {
        "command": "pddl.planning.domains.session.refresh_all",
        "title": "PDDL: Refresh all Planning.domains sessions",
        "icon": {
          "light": "images/light/refresh.svg",
          "dark": "images/dark/refresh.svg"
        }
      },
      {
        "command": "pddl.planning.domains.session.commit",
        "title": "PDDL: Commit local changes to Planning.Domains session",
        "icon": {
          "light": "images/light/cloud-upload.svg",
          "dark": "images/dark/cloud-upload.svg"
        }
      },
      {
        "command": "pddl.planning.domains.session.discard",
        "title": "PDDL: Discard local changes to the Planning.Domains session",
        "icon": {
          "light": "images/light/discard.svg",
          "dark": "images/dark/discard.svg"
        }
      },
      {
        "command": "pddl.planning.domains.session.checkout",
        "title": "PDDL: Checkout another version of this Planning.Domains session",
        "icon": {
          "light": "images/light/refresh.svg",
          "dark": "images/dark/refresh.svg"
        }
      },
      {
        "command": "pddl.planning.domains.session.duplicate",
        "title": "PDDL: Duplicate a Planning.Domains session as writable"
      },
      {
        "command": "pddl.planning.domains.session.open",
        "title": "PDDL: Open a Planning.Domains session in the browser"
      },
      {
        "command": "pddl.planning.domains.session.share",
        "title": "PDDL: Share a Planning.Domains session via email"
      },
      {
        "command": "pddl.planning.domains.session.generateClassroom",
        "title": "PDDL: Generate Planning.Domains classroom sessions from this template..."
      },
      {
        "command": "pddl.downloadVal",
        "title": "PDDL: Download VAL tools"
      },
      {
        "command": "pddl.configureTarget",
        "title": "PDDL: Configure planner output target..."
      }
    ],
    "menus": {
      "editor/context": [
        {
          "command": "pddl.planAndDisplayResult",
          "when": "resourceLangId == pddl"
        },
        {
          "command": "pddl.tests.problemSaveAs",
          "when": "resourceLangId == pddl && resourceScheme == tpddl"
        },
        {
          "command": "pddl.plan.preview",
          "when": "resourceLangId == plan",
          "group": "pddl"
        },
        {
          "command": "pddl.convertPlanToHappenings",
          "when": "resourceLangId == plan",
          "group": "pddl"
        },
        {
          "command": "pddl.convertHappeningsToPlan",
          "when": "resourceLangId == happenings",
          "group": "pddl"
        },
        {
          "command": "pddl.plan.validate",
          "when": "resourceLangId == plan",
          "group": "pddl"
        },
        {
          "command": "pddl.plan.normalize",
          "when": "resourceLangId == plan",
          "group": "pddl"
        },
        {
          "command": "pddl.happenings.debug",
          "when": "resourceLangId == happenings && false",
          "group": "pddl"
        },
        {
          "command": "pddl.happenings.execute",
          "when": "resourceLangId == happenings",
          "group": "pddl"
        },
        {
          "command": "pddl.happenings.generatePlanResumeCases",
          "when": "resourceLangId == happenings",
          "group": "pddl"
        }
      ],
      "view/title": [
        {
          "command": "pddl.tests.runAll",
          "when": "view == pddl.tests.explorer",
          "group": "navigation"
        },
        {
          "command": "pddl.tests.refresh",
          "when": "view == pddl.tests.explorer",
          "group": "navigation"
        },
        {
          "command": "pddl.tests.report.view",
          "when": "view == pddl.tests.explorer"
        }
      ],
      "view/item/context": [
        {
          "command": "pddl.tests.run",
          "when": "view == pddl.tests.explorer && viewItem == test",
          "group": "execution"
        },
        {
          "command": "pddl.tests.runAll",
          "when": "view == pddl.tests.explorer && viewItem != test",
          "group": "execution"
        },
        {
          "command": "pddl.tests.view",
          "when": "view == pddl.tests.explorer && viewItem == test",
          "group": "navigation"
        },
        {
          "command": "pddl.tests.viewDefinition",
          "when": "view == pddl.tests.explorer && viewItem != folder",
          "group": "navigation"
        },
        {
          "command": "pddl.tests.viewExpectedPlans",
          "when": "view == pddl.tests.explorer && viewItem == test",
          "group": "navigation"
        }
      ],
      "explorer/context": [
        {
          "command": "pddl.plan.compareNormalized",
          "when": "viewItem != folder && resourceLangId == plan",
          "group": "3_compare"
        }
      ],
      "scm/title": [
        {
          "command": "pddl.planning.domains.session.commit",
          "group": "navigation",
          "when": "scmProvider == planningDomainsSession"
        },
        {
          "command": "pddl.planning.domains.session.discard",
          "group": "navigation",
          "when": "scmProvider == planningDomainsSession"
        },
        {
          "command": "pddl.planning.domains.session.refresh",
          "group": "navigation",
          "when": "scmProvider == planningDomainsSession"
        },
        {
          "command": "pddl.planning.domains.session.duplicate",
          "when": "scmProvider == planningDomainsSession"
        },
        {
          "command": "pddl.planning.domains.session.open",
          "when": "scmProvider == planningDomainsSession"
        },
        {
          "command": "pddl.planning.domains.session.share",
          "when": "scmProvider == planningDomainsSession"
        },
        {
          "command": "pddl.planning.domains.session.generateClassroom",
          "when": "scmProvider == planningDomainsSession"
        }
      ]
    },
    "keybindings": [
      {
        "command": "pddl.planAndDisplayResult",
        "key": "alt+p",
        "when": "resourceLangId == pddl"
      }
    ],
    "jsonValidation": [
      {
        "fileMatch": "*.planviz.json",
        "url": "./schemas/planviz.json"
      },
      {
        "fileMatch": "*.ptest.json",
        "url": "./schemas/ptest.json"
      }
    ],
    "configuration": {
      "type": "object",
      "title": "PDDL parser and planner configuration",
      "properties": {
        "pddlParser.executableOrService": {
          "type": "string",
          "description": "PDDL parser for syntactical analysis. Specify executable location or service URL e.g. parser.exe, validate.exe, or http://localhost:8090/parse."
        },
        "pddlParser.executableOptions": {
          "type": "string",
          "description": "Override the command-line options passed to the PDDL parser configured in 'pddlParser.executableOrService'.",
          "pattern": "^\\$\\(parser\\).+\\$\\(domain\\).+\\$\\(problem\\).*$",
          "default": "$(parser) $(domain) $(problem)"
        },
        "pddlParser.problemPattern": {
          "scope": "resource",
          "type": "string",
          "description": "Pattern to match onto the parser output to extract the parsing problems. The syntax must be: '/regex/flags/order'. See more info at https://github.com/jan-dolejsi/vscode-pddl/wiki/Configuring-the-PDDL-parser"
        },
        "pddlParser.serviceAuthenticationEnabled": {
          "scope": "resource",
          "type": "boolean",
          "description": "PDDL parser requires authentication."
        },
        "pddlParser.serviceAuthenticationUrl": {
          "scope": "resource",
          "type": "string",
          "description": "Authentication URL."
        },
        "pddlParser.serviceAuthenticationRequestEncoded": {
          "scope": "resource",
          "type": "string",
          "description": "Authentication request encoded."
        },
        "pddlParser.serviceAuthenticationClientId": {
          "scope": "resource",
          "type": "string",
          "description": "Authentication clientid."
        },
        "pddlParser.serviceAuthenticationCallbackPort": {
          "scope": "resource",
          "type": "string",
          "description": "Authentication callback port."
        },
        "pddlParser.serviceAuthenticationTimeoutInMs": {
          "scope": "resource",
          "type": "number",
          "default": 10000,
          "description": "Authentication timeout in ms."
        },
        "pddlParser.serviceAuthenticationTokensvcUrl": {
          "scope": "resource",
          "type": "string",
          "description": "Authentication token service URL."
        },
        "pddlParser.serviceAuthenticationTokensvcApiKey": {
          "scope": "resource",
          "type": "string",
          "description": "Authentication token service API Key."
        },
        "pddlParser.serviceAuthenticationTokensvcAccessPath": {
          "scope": "resource",
          "type": "string",
          "description": "Authentication token service access path."
        },
        "pddlParser.serviceAuthenticationTokensvcValidatePath": {
          "scope": "resource",
          "type": "string",
          "description": "Authentication token service validate path."
        },
        "pddlParser.serviceAuthenticationTokensvcCodePath": {
          "scope": "resource",
          "type": "string",
          "description": "Authentication token service code path."
        },
        "pddlParser.serviceAuthenticationTokensvcRefreshPath": {
          "scope": "resource",
          "type": "string",
          "description": "Authentication token service refresh path."
        },
        "pddlParser.serviceAuthenticationTokensvcSvctkPath": {
          "scope": "resource",
          "type": "string",
          "description": "Authentication token service svctk path."
        },
        "pddlParser.serviceAuthenticationRefreshToken": {
          "scope": "resource",
          "type": "string",
          "description": "Authentication refresh token."
        },
        "pddlParser.serviceAuthenticationAccessToken": {
          "scope": "resource",
          "type": "string",
          "description": "Authentication access token."
        },
        "pddlParser.serviceAuthenticationSToken": {
          "scope": "resource",
          "type": "string",
          "description": "Authentication s token."
        },
        "pddlParser.delayInSecondsBeforeParsing": {
          "scope": "resource",
          "type": "number",
          "default": 3,
          "minimum": 1,
          "description": "Delay in seconds the extension should wait after a PDDL file is modified before calls the parser."
        },
        "pddlParser.maxNumberOfProblems": {
          "scope": "resource",
          "type": "number",
          "default": 100,
          "minimum": 1,
          "description": "Controls the maximum number of problems produced by the parser."
        },
        "pddlPlanner.executableOrService": {
          "scope": "resource",
          "type": "string",
          "title": "Planner executable or service URL",
          "default": "http://solver.planning.domains/solve",
          "description": "Enter the planner executable (e.g. planner.exe) with full path unless you have its location included in the %path% environment variable. If you are using a parsing service, make sure it starts with http: or https:"
        },
        "pddlPlanner.executableOptions": {
          "scope": "window",
          "type": "string",
          "description": "Override the command-line options passed to the PDDL planner configured in 'pddlPlanner.executableOrService'.",
          "pattern": "^\\$\\(planner\\).+\\$\\(options\\).+\\$\\(domain\\).+\\$\\(problem\\).*$",
          "default": "$(planner) $(options) $(domain) $(problem)"
        },
        "pddlPlanner.executionTarget": {
          "scope": "window",
          "description": "Target to direct the planner output to.",
          "enum": [
            "Output window",
            "Terminal",
            "Search debugger"
          ],
          "default": "Output window",
          "enumDescriptions": [
            "Planner output is displayed in the VS Code Output Window 'Planner output'.",
            "Planner is executed in a terminal window. Plan is not displayed visually. Use this to interact with the planner.",
            "Same as the 'Output window' option, but the output window and resulting plan are not revealed in order to keep the Search debugger in the forefront."
          ]
        },
        "pddlPlanner.serviceAuthenticationEnabled": {
          "scope": "resource",
          "type": "boolean",
          "description": "PDDL planner requires authentication."
        },
        "pddlPlanner.serviceAuthenticationUrl": {
          "scope": "resource",
          "type": "string",
          "description": "Authentication URL."
        },
        "pddlPlanner.serviceAuthenticationRequestEncoded": {
          "scope": "resource",
          "type": "string",
          "description": "Authentication request encoded."
        },
        "pddlPlanner.serviceAuthenticationClientId": {
          "scope": "resource",
          "type": "string",
          "description": "Authentication clientid."
        },
        "pddlPlanner.serviceAuthenticationCallbackPort": {
          "scope": "resource",
          "type": "string",
          "description": "Authentication callback port."
        },
        "pddlPlanner.serviceAuthenticationTimeoutInMs": {
          "scope": "resource",
          "type": "number",
          "default": 10000,
          "description": "Authentication timeout in ms."
        },
        "pddlPlanner.serviceAuthenticationTokensvcUrl": {
          "scope": "resource",
          "type": "string",
          "description": "Authentication token service URL."
        },
        "pddlPlanner.serviceAuthenticationTokensvcApiKey": {
          "scope": "resource",
          "type": "string",
          "description": "Authentication token service API Key."
        },
        "pddlPlanner.serviceAuthenticationTokensvcAccessPath": {
          "scope": "resource",
          "type": "string",
          "description": "Authentication token service access path."
        },
        "pddlPlanner.serviceAuthenticationTokensvcValidatePath": {
          "scope": "resource",
          "type": "string",
          "description": "Authentication token service validate path."
        },
        "pddlPlanner.serviceAuthenticationTokensvcCodePath": {
          "scope": "resource",
          "type": "string",
          "description": "Authentication token service code path."
        },
        "pddlPlanner.serviceAuthenticationTokensvcRefreshPath": {
          "scope": "resource",
          "type": "string",
          "description": "Authentication token service refresh path."
        },
        "pddlPlanner.serviceAuthenticationTokensvcSvctkPath": {
          "scope": "resource",
          "type": "string",
          "description": "Authentication token service svctk path."
        },
        "pddlPlanner.serviceAuthenticationRefreshToken": {
          "scope": "resource",
          "type": "string",
          "description": "Authentication refresh token."
        },
        "pddlPlanner.serviceAuthenticationAccessToken": {
          "scope": "resource",
          "type": "string",
          "description": "Authentication access token."
        },
        "pddlPlanner.serviceAuthenticationSToken": {
          "scope": "resource",
          "type": "string",
          "description": "Authentication s token."
        },
        "pddlPlanner.epsilonTimeStep": {
          "type": "number",
          "default": 0.001,
          "title": "Default epsilon time step used by your planner.",
          "description": "Default epsilon time step used by your planner. This is used when interpreting/visualizing the plan. "
        },
        "pddl.validatorVersion": {
          "type": "number",
          "default": 37,
          "title": "VAL build number",
          "description": "Stable VAL build number to download or update to."
        },
        "pddl.valueSeqPath": {
          "type": "string",
          "description": "ValueSeq path - the tool that evaluates numeric values of functions at starts and ends of actions in the plan."
        },
        "pddl.validatorPath": {
          "type": "string",
          "description": "Path of the 'validate' executable."
        },
        "pddl.valStepPath": {
          "type": "string",
          "description": "Path of the 'valstep' executable."
        },
        "pddl.planReport.linePlot.groupByLifted": {
          "type": "boolean",
          "description": "Group line plots of functions for different objects on the same chart - one per lifted function.",
          "default": true
        },
        "pddl.planReport.width": {
          "title": "PDDL: Plan visualization width (in pixels)",
          "type": "integer",
          "default": 200,
          "minimum": 200
        },
        "pddl.planReport.exportWidth": {
          "title": "PDDL: Plan Report width (in pixels) for exporting",
          "type": "integer",
          "default": 1000,
          "minimum": 500
        },
        "pddl.formatter": {
          "type": "boolean",
          "default": false,
          "description": "Enable PDDL formatter (default is 'false'). Warning: this is an experimental feature - work in progress."
        },
        "pddl.modelHierarchy": {
          "type": "boolean",
          "default": true,
          "description": "Enable the PDDL model hierarchy decorator (predicate and function usage)"
        },
        "pddlSearchDebugger.defaultPort": {
          "type": "integer",
          "description": "Search debugger static port. If not specified (or set to zero, the port is randomized for security reasons).",
          "default": 0
        },
        "pddlSearchDebugger.stateIdPattern": {
          "type": "string",
          "description": "Search debugger regular expression pattern to extract the numeric State ID.",
          "default": "^(\\d+)$"
        },
        "pddlSearchDebugger.stateLogPattern": {
          "type": "string",
          "description": "Pattern to find the line in the state log file pertaining to the selected state.",
          "default": "^\\s*State ID:\\s*(.*)\\s*$"
        },
        "pddlSearchDebugger.plannerCommandLine": {
          "type": "string",
          "description": "Command-line switch to configure planning engine to work with the Search Debugger pane. The '$(port)' part gets replaced by actual port number.",
          "default": "--search-tree-dump=http://localhost:$(port)"
        }
      }
    },
    "views": {
      "test": [
        {
          "id": "pddl.tests.explorer",
          "name": "PDDL Tests"
        }
      ],
      "explorer": [
        {
          "id": "pddl.planning.domains",
          "name": "Planning.domains"
        }
      ]
    },
    "debuggers": [
      {
        "type": "pddl-happenings",
        "label": "PDDL Plan Debugger",
        "program": "./out/debugger/debugAdapter.js",
        "runtime": "node",
        "configurationAttributes": {
          "launch": {
            "required": [
              "program"
            ],
            "properties": {
              "program": {
                "type": "string",
                "description": "Absolute path to a plan happenings file path.",
                "default": "${command:PddlPlanHappenings}"
              },
              "stopOnEntry": {
                "type": "boolean",
                "description": "Automatically stop after launch.",
                "default": true
              },
              "trace": {
                "type": "boolean",
                "description": "Enable logging of the Debug Adapter Protocol.",
                "default": true
              }
            }
          }
        },
        "initialConfigurations": [
          {
            "type": "pddl-happenings",
            "request": "launch",
            "name": "PDDL: Plan Happenings",
            "program": "${command:PddlPlanHappenings}",
            "stopOnEntry": true
          }
        ],
        "configurationSnippets": [
          {
            "label": "PDDL Plan Debug: Launch",
            "description": "A new configuration for debugging a user selected PDDL Plan file.",
            "body": {
              "type": "pddl-happenings",
              "request": "launch",
              "name": "PDDL: Plan Happenings",
              "program": "^\"\\${command:PddlPlanHappenings}\"",
              "stopOnEntry": true
            }
          }
        ],
        "variables": {
          "PddlPlanHappenings": "pddl.selectAndActivateHappenings"
        }
      }
    ]
  },
  "scripts": {
    "compile": "tsc -p ./",
    "watch": "tsc -w -p ./",
    "vscode:prepublish": "npm run compile",
    "update-vscode": "node ./node_modules/vscode/bin/install",
    "package": "vsce package",
    "pretest": "npm run compile",
    "test": "node ./out/client/src/test/runTest.js"
  },
  "dependencies": {
    "vscode-extension-telemetry-wrapper": "^0.5.0",
    "tree-kill": "^1.2.2",
    "vscode-debugadapter": "1.38.0",
    "vscode-debugprotocol": "1.38.0",
    "vscode-uri": "^2.1.1",
    "await-notify": "^1.0.1",
    "express": "^4.17.1",
    "nunjucks": "^3.2.0",
    "open": "^7.0.2",
    "tmp": "^0.1.0",
    "request": "^2.88.2",
    "body-parser": "^1.19.0",
    "events": "^3.1.0",
    "adm-zip": "^0.4.14",
    "parse-xsd-duration": "^0.5.0",
    "xml2js": "^0.4.23",
    "semver": "^7.1.3"
  },
  "devDependencies": {
<<<<<<< HEAD
    "npm": "6.13.4",
    "@types/express": "^4.17.0",
    "@types/request": "^2.48.1",
    "@types/semver": "^6.0.0",
=======
    "npm": "5.5.1",
    "@types/express": "^4.17.2",
    "@types/request": "^2.48.4",
    "@types/semver": "^7.1.0",
>>>>>>> 0c0c8696
    "@types/tmp": "^0.1.0",
    "@types/adm-zip": "^0.4.32",
    "tslint": "^6.0.0",
    "typescript": "^3.7.3",
    "vsce": "^1.73.0",
    "vscode-test": "^1.0.0",
    "glob": "^7.1.6",
    "mocha": "^6.1.4",
    "@types/glob": "^7.1.1",
    "@types/mocha": "^5.2.6",
    "@types/node": "^10.14.11",
    "@types/vscode": "^1.40.0"
  }
}<|MERGE_RESOLUTION|>--- conflicted
+++ resolved
@@ -883,17 +883,9 @@
     "semver": "^7.1.3"
   },
   "devDependencies": {
-<<<<<<< HEAD
-    "npm": "6.13.4",
-    "@types/express": "^4.17.0",
-    "@types/request": "^2.48.1",
-    "@types/semver": "^6.0.0",
-=======
-    "npm": "5.5.1",
     "@types/express": "^4.17.2",
     "@types/request": "^2.48.4",
     "@types/semver": "^7.1.0",
->>>>>>> 0c0c8696
     "@types/tmp": "^0.1.0",
     "@types/adm-zip": "^0.4.32",
     "tslint": "^6.0.0",
