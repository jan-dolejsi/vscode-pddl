--- conflicted
+++ resolved
@@ -19,13 +19,8 @@
 import { nodeToRange } from '../utils';
 import { getObjectsInheritingFrom, getTypesInheritingFromPlusSelf } from '../../../common/src/typeInheritance';
 import { Util } from '../../../common/src/util';
-<<<<<<< HEAD
-import { ProblemInitPanel } from './ProblemInitPanel';
-import { ProblemRenderer, WebviewPanelAdapter, WebviewAdapter, WebviewInsetAdapter } from './view';
-=======
 import { ProblemRenderer } from './view';
 import { ProblemView } from './ProblemView';
->>>>>>> 18d5e3b4
 
 const CONTENT = 'problemView';
 
@@ -91,246 +86,8 @@
         }
     }
 
-<<<<<<< HEAD
-    private subscribe(document: TextDocument) {
-        if (!this.subscribedDocumentUris.includes(document.uri.toString())) {
-            this.subscribedDocumentUris.push(document.uri.toString());
-        }
-    }
-
-    private isSubscribed(document: TextDocument) {
-        return this.subscribedDocumentUris.includes(document.uri.toString());
-    }
-
-    async setNeedsRebuild(problemDocument: TextDocument): Promise<void> {
-        let panel = this.webviewPanels.get(problemDocument.uri);
-
-        if (panel) {
-            try {
-                let [domain, problem] = await this.getProblemAndDomain(problemDocument);
-                panel.setDomainAndProblem(domain, problem);
-            }
-            catch (ex) {
-                panel.setError(ex);
-            }
-
-            this.resetTimeout();
-        }
-
-        let insets = this.initInsets.get(problemDocument.uri);
-        if (insets) {
-            try {
-                let [domain, problem] = await this.getProblemAndDomain(problemDocument);
-                [...insets.values()].forEach(panel => panel.setDomainAndProblem(domain, problem));
-            }
-            catch (ex) {
-                [...insets.values()].forEach(panel => panel.setError(ex));
-            }
-
-            this.resetTimeout();
-        }
-    }
-
-    resetTimeout(): void {
-        if (this.timeout) {
-            clearTimeout(this.timeout);
-        }
-        this.timeout = setTimeout(() => this.refresh(), 1000);
-    }
-
-    dispose(): void {
-        clearTimeout(this.timeout);
-    }
-
-    refresh(): void {
-        this.webviewPanels.forEach(async (panel) => {
-            this.refreshPanel(panel);
-        });
-
-        this.initInsets.forEach(async (insets) => {
-            insets.forEach(panel => {
-                this.refreshPanel(panel);
-            });
-        });
-    }
-
-    private refreshPanel(panel: ProblemInitPanel) {
-        if (panel.getNeedsRebuild() && panel.getPanel().isVisible()) {
-            this.updateContent(panel);
-        }
-    }
-
-    async updateContent(previewPanel: ProblemInitPanel) {
-        if (!previewPanel.getPanel().html) {
-            previewPanel.getPanel().html = "Please wait...";
-        }
-        previewPanel.setNeedsRebuild(false);
-        previewPanel.getPanel().html = await this.generateHtml(previewPanel.getError());
-        this.updateContentData(previewPanel.getDomain(), previewPanel.getProblem(), previewPanel.getPanel());
-    }
-
-    async showInset(editor: TextEditor, problemUri: Uri, line: number, height: number): Promise<void> {
-        let insets = this.initInsets.get(problemUri);
-        if (!insets || !insets.get(editor)) {
-
-            let newInitInset = window.createWebviewTextEditorInset(
-                editor,
-                line,
-                height,
-                {
-                    enableScripts: true,
-                    enableCommandUris: true,
-                    localResourceRoots: [
-                        Uri.file(this.context.extensionPath)
-                    ]
-                }
-            );
-            newInitInset.onDidDispose(() => {
-                let insets = this.initInsets.get(problemUri);
-                insets.delete(editor);
-                console.log('Problem :init inset disposed...');
-            });
-            let problemInitPanel = new ProblemInitPanel(problemUri, new WebviewInsetAdapter(newInitInset));
-            if (!insets) {
-                insets = new Map<TextEditor, ProblemInitPanel>();
-                this.initInsets.set(problemUri, insets);
-            }
-            insets.set(editor, problemInitPanel);
-            newInitInset.webview.onDidReceiveMessage(e => this.handleMessage(problemInitPanel, e), undefined, this.context.subscriptions);
-        }
-        await this.setNeedsRebuild(await workspace.openTextDocument(problemUri));
-    }
-
-    async expandInset(panel: ProblemInitPanel): Promise<void> {
-        panel.getPanel().dispose();
-        if (panel.getPanel().isInset) {
-            let inset = panel.getPanel() as WebviewInsetAdapter;
-            
-            this.showInset(inset.inset.editor, Uri.parse(panel.getProblem().fileUri), inset.inset.line, inset.inset.height * 2);
-        }
-    }
-
-    async revealOrCreatePreview(doc: TextDocument, displayColumn: ViewColumn): Promise<void> {
-        let previewPanel = this.webviewPanels.get(doc.uri);
-
-        if (previewPanel && previewPanel.getPanel().canReveal()) {
-            previewPanel.getPanel().reveal(displayColumn);
-        }
-        else {
-            previewPanel = this.createPreviewPanelForDocument(doc, displayColumn);
-            this.webviewPanels.set(doc.uri, previewPanel);
-        }
-
-        await this.setNeedsRebuild(doc);
-    }
-
-    createPreviewPanelForDocument(doc: TextDocument, displayColumn: ViewColumn): ProblemInitPanel {
-        let previewTitle = `:init of '${path.basename(doc.uri.fsPath)}'`;
-
-        return this.createPreviewPanel(previewTitle, doc.uri, displayColumn);
-    }
-
-    createPreviewPanel(previewTitle: string, uri: Uri, displayColumn: ViewColumn): ProblemInitPanel {
-        let webViewPanel = window.createWebviewPanel('problemPreview', previewTitle, displayColumn, {
-            enableFindWidget: true,
-            // enableCommandUris: true,
-            retainContextWhenHidden: true,
-            enableScripts: true,
-            localResourceRoots: [
-                Uri.file(this.context.extensionPath)
-            ]
-        });
-
-        webViewPanel.iconPath = Uri.file(this.context.asAbsolutePath("images/icon.png"));
-
-        let panel = new ProblemInitPanel(uri, new WebviewPanelAdapter(webViewPanel));
-
-        // when the user closes the tab, remove the panel
-        webViewPanel.onDidDispose(() => this.webviewPanels.delete(uri), undefined, this.context.subscriptions);
-        // when the pane becomes visible again, refresh it
-        webViewPanel.onDidChangeViewState(_ => this.refreshPanel(panel));
-
-        webViewPanel.webview.onDidReceiveMessage(e => this.handleMessage(panel, e), undefined, this.context.subscriptions);
-
-        return panel;
-    }
-
-    private async generateHtml(error?: Error): Promise<string> {
-        if (error) {
-            return error.message;
-        }
-        else {
-            let html = getWebViewHtml(createPddlExtensionContext(this.context), CONTENT, 'problemView.html');
-            return html;
-        }
-    }
-
-    private updateContentData(domain: DomainInfo, problem: ProblemInfo, panel: WebviewAdapter) {
-        panel.postMessage({
-            command: 'updateContent', data: this.renderer.render(this.context, problem, domain, { displayWidth: 100 })
-        });
-        panel.postMessage({ command: 'setIsInset', value: panel.isInset });
-    }
-
-    async parseProblem(problemDocument: TextDocument): Promise<ProblemInfo | undefined> {
-        let fileInfo = await this.codePddlWorkspace.upsertAndParseFile(problemDocument);
-
-        if (!fileInfo.isProblem()) {
-            return undefined;
-        }
-
-        return <ProblemInfo>fileInfo;
-    }
-
-    async getProblemAndDomain(problemDocument: TextDocument): Promise<[DomainInfo, ProblemInfo] | undefined> {
-        try {
-            let fileInfo = await this.parseProblem(problemDocument);
-
-            if (!fileInfo) {
-                return undefined;
-            }
-
-            let problemInfo = <ProblemInfo>fileInfo;
-
-            let domainInfo = getDomainFileForProblem(problemInfo, this.codePddlWorkspace);
-
-            return [domainInfo, problemInfo];
-        }
-        catch (ex) {
-            throw new Error("No domain associated to problem.");
-        }
-    }
-
-    handleMessage(panel: ProblemInitPanel, message: any): void {
-        console.log(`Message received from the webview: ${message.command}`);
-
-        switch (message.command) {
-            case 'close':
-                panel.close();
-                break;
-            case 'expand':
-                this.expandInset(panel);
-                break;
-            default:
-                console.warn('Unexpected command: ' + message.command);
-        }
-    }
-}
-
-async function getProblemDocument(dotDocumentUri: Uri | undefined): Promise<TextDocument> {
-    if (dotDocumentUri) {
-        return await workspace.openTextDocument(dotDocumentUri);
-    } else {
-        if (window.activeTextEditor !== null && isPddl(window.activeTextEditor.document)) {
-            return window.activeTextEditor.document;
-        }
-        else {
-            return undefined;
-        }
-=======
     protected createPreviewPanelTitle(doc: TextDocument) {
         return `:init of '${path.basename(doc.uri.fsPath)}'`;
->>>>>>> 18d5e3b4
     }
 }
 
