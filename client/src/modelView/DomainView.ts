/* --------------------------------------------------------------------------------------------
 * Copyright (c) Jan Dolejsi. All rights reserved.
 * Licensed under the MIT License. See License.txt in the project root for license information.
 * ------------------------------------------------------------------------------------------ */
'use strict';

import {
    window, workspace, Uri,
    ViewColumn, ExtensionContext, TextDocument, Disposable, Event, EventEmitter, TextEditor, WebviewOptions, WebviewPanelOptions
} from 'vscode';

import { isPddl } from '../workspace/workspaceUtils';
import { DomainInfo } from '../../../common/src/DomainInfo';
import { PddlWorkspace } from '../../../common/src/PddlWorkspace';
import { FileInfo } from '../../../common/src/FileInfo';

import { CodePddlWorkspace } from '../workspace/CodePddlWorkspace';
import { getWebViewHtml, createPddlExtensionContext, UriMap, showError } from '../utils';
import { DomainViewPanel } from './DomainViewPanel';
<<<<<<< HEAD
import { WebviewPanelAdapter, WebviewInsetAdapter } from './view';
=======
import { WebviewPanelAdapter } from './view';
import { instrumentOperationAsVsCodeCommand } from "vscode-extension-telemetry-wrapper";
>>>>>>> 4effce5e

/**
 * Base-class for different domain views.
 */
export abstract class DomainView<TRendererOptions, TRenderData> extends Disposable {

    private _onDidChangeCodeLenses: EventEmitter<void> = new EventEmitter<void>();
    readonly onDidChangeCodeLenses?: Event<void> = this._onDidChangeCodeLenses.event;

    private webviewPanels = new UriMap<DomainViewPanel>();
    private webviewInsets = new UriMap<Map<TextEditor, DomainViewPanel>>();

    constructor(private context: ExtensionContext, private codePddlWorkspace: CodePddlWorkspace,
        private renderer: DomainRenderer<TRendererOptions, TRenderData>,
        private options: DomainViewOptions,
        private rendererOptions: TRendererOptions) {

        super(() => this.dispose());

        context.subscriptions.push(instrumentOperationAsVsCodeCommand(options.viewCommand, async domainUri => {
            let domainDocument = await getDomainDocument(domainUri);
            if (domainDocument) {
                return this.revealOrCreatePreview(domainDocument, ViewColumn.Beside).catch(showError);
            }
        }));

        context.subscriptions.push(instrumentOperationAsVsCodeCommand(options.insetViewCommand, async (domainUri: Uri, line: number) => {
            if (window.activeTextEditor && domainUri && line) {
                if (domainUri.toString() === window.activeTextEditor.document.uri.toString()) {
                    this.showInset(window.activeTextEditor, line, options.insetHeight).catch(showError);
                }
            }
        }));

        codePddlWorkspace.pddlWorkspace.on(PddlWorkspace.UPDATED, (fileInfo: FileInfo) => {
            if (fileInfo.isDomain()) {
                this.refreshDomain(<DomainInfo>fileInfo);
            }
        });
    }

    async refreshDomain(domainInfo: DomainInfo): Promise<void> {
        const domainUri = Uri.parse(domainInfo.fileUri);
        // if no panel was created, skip
        if (!this.webviewPanels.get(domainUri) && !this.webviewInsets.get(domainUri)) { return; }

        let panelsToRefresh: DomainViewPanel[] = [];

        // update the panel
        let panel = this.webviewPanels.get(domainUri);
        if (panel) {
            panelsToRefresh.push(panel);
        }

        // update all the insets
        let insets = this.webviewInsets.get(domainUri);
        if (insets) {
            panelsToRefresh = panelsToRefresh.concat([...insets.values()]);
        }

        panelsToRefresh.forEach(async panel => {
            panel.setDomain(domainInfo);
            await this.refreshPanelContent(panel);
        });

        if (panelsToRefresh.length > 0) {
            this._onDidChangeCodeLenses.fire();
        }
    }

    private refreshPanel(panel: DomainViewPanel) {
        if (panel.getNeedsRebuild() && panel.getPanel().isVisible()) {
            this.refreshPanelContent(panel);
        }
    }

    async setup(previewPanel: DomainViewPanel, domainInfo: DomainInfo) {
        if (!previewPanel.getPanel().html) {
            previewPanel.getPanel().html = "Please wait...";
        }
        previewPanel.setNeedsRebuild(false);
        previewPanel.getPanel().html =
            await this.generateHtml(previewPanel);

        previewPanel.setDomain(domainInfo);
    }

    async refreshPanelContent(previewPanel: DomainViewPanel): Promise<boolean> {
        previewPanel.setNeedsRebuild(false);
        return this.updateContentData(previewPanel.getDomain(), previewPanel);
    }

    async showInset(editor: TextEditor, line: number, height: number): Promise<void> {
        let domainInfo = await this.parseDomain(editor.document);
        if (!domainInfo) { return; }

        let domainUri = editor.document.uri;
        let insets = this.webviewInsets.get(domainUri);
        if (!insets || !insets.get(editor)) {

            let newInitInset = window.createWebviewTextEditorInset(
                editor,
                line,
                height,
                this.options.webviewOptions
            );
            newInitInset.onDidDispose(() => {
                let insets = this.webviewInsets.get(domainUri);
                insets?.delete(editor);
            });
            
            let domainViewPanel = new DomainViewPanel(domainUri, new WebviewInsetAdapter(newInitInset));
            if (!insets) {
                insets = new Map<TextEditor, DomainViewPanel>();
                this.webviewInsets.set(domainUri, insets);
            }
            insets.set(editor, domainViewPanel);
            newInitInset.webview.onDidReceiveMessage(e => this.handleMessageCore(domainViewPanel, e), undefined, this.context.subscriptions);
            await this.setup(domainViewPanel, domainInfo);
        }
    }

    async expandInset(panel: DomainViewPanel): Promise<void> {
        panel.getPanel().dispose();
        if (panel.getPanel().isInset) {
            let inset = panel.getPanel() as WebviewInsetAdapter;
            
            this.showInset(inset.inset.editor, inset.inset.line, inset.inset.height * 2);
        }
    }

    async revealOrCreatePreview(doc: TextDocument, displayColumn: ViewColumn): Promise<void> {
        let domainInfo = await this.parseDomain(doc);
        if (!domainInfo) { return; }

        let previewPanel = this.webviewPanels.get(doc.uri);

        if (previewPanel && previewPanel.getPanel().canReveal()) {
            previewPanel.getPanel().reveal(displayColumn);
            await this.refreshDomain(domainInfo);
        }
        else {
            previewPanel = await this.createPreviewPanelForDocument(domainInfo, displayColumn);
            this.webviewPanels.set(doc.uri, previewPanel);
        }
    }

    protected abstract createPreviewPanelTitle(uri: Uri): string;

    async createPreviewPanelForDocument(domainInfo: DomainInfo, displayColumn: ViewColumn): Promise<DomainViewPanel> {
        let domainUri = Uri.parse(domainInfo.fileUri);
        let previewTitle = this.createPreviewPanelTitle(domainUri);
        let webViewPanel = window.createWebviewPanel(this.options.webviewType, previewTitle, displayColumn, this.options.webviewOptions);

        webViewPanel.iconPath = Uri.file(this.context.asAbsolutePath("images/icon.png"));

        let panel = new DomainViewPanel(domainUri, new WebviewPanelAdapter(webViewPanel));

        // when the user closes the tab, remove the panel
        webViewPanel.onDidDispose(() => this.webviewPanels.delete(domainUri), undefined, this.context.subscriptions);
        // when the pane becomes visible again, refresh it
        webViewPanel.onDidChangeViewState(_ => this.refreshPanel(panel));

        webViewPanel.webview.onDidReceiveMessage(e => this.handleMessageCore(panel, e), undefined, this.context.subscriptions);

        await this.setup(panel, domainInfo);

        return panel;
    }

    private async generateHtml(viewPanel: DomainViewPanel): Promise<string> {
        if (viewPanel.getError()) {
            return viewPanel.getError()!.message;
        }
        else {
            return getWebViewHtml(createPddlExtensionContext(this.context), {
                relativePath: this.options.content,
                htmlFileName: this.options.webviewHtmlPath
            }, viewPanel.getPanel().webview);
        }
    }

    private async updateContentData(domain: DomainInfo, panel: DomainViewPanel): Promise<boolean> {
        return panel.postMessage('updateContent', {
            data: this.renderer.render(this.context, domain, this.rendererOptions)
        });
    }

    async parseDomain(domainDocument: TextDocument): Promise<DomainInfo | undefined> {
        let fileInfo = await this.codePddlWorkspace.upsertAndParseFile(domainDocument);

        if (!fileInfo?.isDomain()) {
            return undefined;
        }

        return <DomainInfo>fileInfo;
    }

    protected handleMessage(_panel: DomainViewPanel, _message: any): boolean {
        return false;
    }

    protected async handleOnLoad(panel: DomainViewPanel): Promise<boolean> {
        await panel.postMessage('setIsInset', { value: panel.getPanel().isInset });
        return await this.refreshPanelContent(panel);
    }

    private async handleMessageCore(panel: DomainViewPanel, message: any): Promise<void> {
        console.log(`Message received from the webview: ${message.command}`);

        switch (message.command) {
            case 'close':
                panel.close();
                break;
            case 'expand':
                this.expandInset(panel);
                break;
            case 'onload':
                await this.handleOnLoad(panel);
                break;
            default:
                if (!this.handleMessage(panel, message)) {
                    console.warn('Unexpected command: ' + message.command);
                }
        }
    }

}

async function getDomainDocument(dotDocumentUri: Uri | undefined): Promise<TextDocument | undefined> {
    if (dotDocumentUri) {
        return await workspace.openTextDocument(dotDocumentUri);
    } else {
        if (window.activeTextEditor !== undefined && isPddl(window.activeTextEditor.document)) {
            return window.activeTextEditor!.document;
        }
        else {
            return undefined;
        }
    }
}

export interface DomainRendererOptions {
    displayWidth?: number;
    selfContained?: boolean;
}

export interface DomainViewOptions {
    /** Relative folder containing files used by the HTML content. */
    content: string;

    viewCommand: string;
    insetViewCommand: string;
    insetHeight: number;

    webviewType: string;
    webviewOptions: WebviewPanelOptions & WebviewOptions;
    webviewHtmlPath: string;
}

export interface DomainRenderer<TOptions, TData> {
    render(context: ExtensionContext, domain: DomainInfo, options: TOptions): TData;
}<|MERGE_RESOLUTION|>--- conflicted
+++ resolved
@@ -17,12 +17,8 @@
 import { CodePddlWorkspace } from '../workspace/CodePddlWorkspace';
 import { getWebViewHtml, createPddlExtensionContext, UriMap, showError } from '../utils';
 import { DomainViewPanel } from './DomainViewPanel';
-<<<<<<< HEAD
 import { WebviewPanelAdapter, WebviewInsetAdapter } from './view';
-=======
-import { WebviewPanelAdapter } from './view';
 import { instrumentOperationAsVsCodeCommand } from "vscode-extension-telemetry-wrapper";
->>>>>>> 4effce5e
 
 /**
  * Base-class for different domain views.
