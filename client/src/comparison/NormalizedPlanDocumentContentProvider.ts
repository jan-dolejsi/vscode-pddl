/* --------------------------------------------------------------------------------------------
 * Copyright (c) Jan Dolejsi. All rights reserved.
 * Licensed under the MIT License. See License.txt in the project root for license information.
 * ------------------------------------------------------------------------------------------ */
'use strict';

import { CancellationToken, Event, EventEmitter, TextDocumentContentProvider, Uri, window, workspace } from 'vscode';
import { parser } from 'pddl-workspace';
import { PlanStep } from 'pddl-workspace';
import { PddlWorkspace } from 'pddl-workspace';
import { PddlConfiguration } from '../configuration';
import { getDomainAndProblemForPlan } from '../workspace/workspaceUtils';
import { PlanEvaluator } from 'ai-planning-val';
import { AbstractPlanExporter } from '../planning/PlanExporter';
import { PlanningDomains } from '../catalog/PlanningDomains';
import { HTTPLAN } from '../catalog/Catalog';


/**
 * Normalizes the plan at that URI and outputs the normal representation so it can be used for diffing. 
 */
export class NormalizedPlanDocumentContentProvider implements TextDocumentContentProvider {
    private _onDidChange = new EventEmitter<Uri>();
    private timeout: NodeJS.Timeout | undefined;
    private changingUris: Uri[] = [];

    constructor(private pddlWorkspace: PddlWorkspace, private configuration: PddlConfiguration,
        private includeFinalValues: boolean) {
    }

    get onDidChange(): Event<Uri> {
        return this._onDidChange.event;
    }

    dispose(): void {
        this._onDidChange.dispose();
        if (this.timeout) { clearTimeout(this.timeout); }
    }

    planChanged(uri: Uri): void {
        if (this.timeout) { clearTimeout(this.timeout); }
        if (!this.changingUris.some(uri1 => uri1.toString() === uri.toString())) {
            this.changingUris.push(uri);
        }
        this.timeout = setTimeout(() => this.updateChangedPlans(), 1000);
    }

    updateChangedPlans(): void {
        this.timeout = undefined;
        this.changingUris.forEach(uri => this._onDidChange.fire(uri));
        this.changingUris = [];
    }

    provideTextDocumentContent(uri: Uri, token: CancellationToken): string | Thenable<string> {
        if (token.isCancellationRequested) { return "Canceled"; }

        const newScheme = (uri.authority === PlanningDomains.AUTHORITY) ? HTTPLAN : 'file';

        const fileUri = uri.with({ scheme: newScheme });

        return workspace.openTextDocument(fileUri)
            .then(document => document.getText())
            .then(documentText => this.normalize(fileUri, documentText));
    }

    async normalize(uri: Uri, origText: string): Promise<string> {
        let normalizedPlan = new PlanParserAndNormalizer(this.configuration.getEpsilonTimeStep()).normalize(origText);

        if (this.includeFinalValues) {
            try {
                const planValuesAsText = await this.evaluate(uri, origText);
                if (planValuesAsText) {
                    normalizedPlan = `${normalizedPlan}\n\n;; Modified state values:\n\n${planValuesAsText}`;
                }
            }
            catch (err) {
                window.showWarningMessage(err.toString());
            }
        }

        return normalizedPlan;
    }

    async evaluate(uri: Uri, origText: string): Promise<string> {
        const planMetaData = parser.PddlPlanParser.parsePlanMeta(origText);
        if (planMetaData.domainName !== parser.UNSPECIFIED_DOMAIN && planMetaData.problemName !== parser.UNSPECIFIED_DOMAIN) {
            const planInfo = parser.PddlPlanParser.parseText(origText, this.configuration.getEpsilonTimeStep(), uri.toString());

            const context = getDomainAndProblemForPlan(planInfo, this.pddlWorkspace);
            const valStepPath = await this.configuration.getValStepPath();
            const verbose = this.configuration.getValStepVerbose();
            const planValues = await new PlanEvaluator()
                .evaluate(context.domain, context.problem, planInfo, { valStepPath: valStepPath, verbose});

            const planValuesAsText = planValues
                .sort((a, b) => a.getVariableName().localeCompare(b.getVariableName()))
                .map(value => `; ${value.getVariableName()}: ${value.getValue()}`)
                .join("\n");

            return planValuesAsText;
        }
        else {
            return "";
        }
    }
}

/** Parsers the plan lines, offsets the times (by epsilon, if applicable) and returns the lines normalized. */
class PlanParserAndNormalizer {

    private makespan = 0;
    private timeOffset = 0;
    private firstLineParsed = false;

    constructor(private epsilon: number) {

    }

    normalize(origText: string): string {
        const compare = function (step1: PlanStep, step2: PlanStep): number {
            if (step1.getStartTime() !== step2.getStartTime()) {
                return step1.getStartTime() - step2.getStartTime();
            }
            else {
                return step1.fullActionName.localeCompare(step2.fullActionName);
            }
        };

        const planMeta = parser.PddlPlanParser.parsePlanMeta(origText);
        const normalizedText = AbstractPlanExporter.getPlanMeta(planMeta.domainName, planMeta.problemName)
            + "\n; Normalized plan:\n"
            + origText.split('\n')
                .map((origLine, idx) => this.parseLine(origLine, idx))
                .filter(step => step !== undefined)
                .map(step => step!)
                .sort(compare)
                .map(step => step.toPddl())
                .join('\n');

        return normalizedText;
    }

    parseLine(line: string, lineIdx: number): PlanStep | undefined {
        // todo: replace by PddlPlanParser.parseOnePlan()
<<<<<<< HEAD
        PddlPlanParser.planStepPattern.lastIndex = 0;
        let group = PddlPlanParser.planStepPattern.exec(line);
=======
        parser.PddlPlannerOutputParser.planStepPattern.lastIndex = 0;
        const group = parser.PddlPlannerOutputParser.planStepPattern.exec(line);
>>>>>>> 0533bee4

        if (!group) {
            return undefined;
        } else {
            // this line is a plan step
            const time = group[2] ? parseFloat(group[2]) : this.makespan;

            if (!this.firstLineParsed) {
                if (time === 0) {
                    this.timeOffset = -this.epsilon;
                }
                this.firstLineParsed = true;
            }

            const action = group[3];
            const isDurative = group[5] ? true : false;
            const duration = isDurative ? parseFloat(group[5]) : this.epsilon;

            return new PlanStep(time - this.timeOffset, action, isDurative, duration, lineIdx);
        }
    }
}<|MERGE_RESOLUTION|>--- conflicted
+++ resolved
@@ -142,13 +142,8 @@
 
     parseLine(line: string, lineIdx: number): PlanStep | undefined {
         // todo: replace by PddlPlanParser.parseOnePlan()
-<<<<<<< HEAD
-        PddlPlanParser.planStepPattern.lastIndex = 0;
-        let group = PddlPlanParser.planStepPattern.exec(line);
-=======
         parser.PddlPlannerOutputParser.planStepPattern.lastIndex = 0;
         const group = parser.PddlPlannerOutputParser.planStepPattern.exec(line);
->>>>>>> 0533bee4
 
         if (!group) {
             return undefined;
