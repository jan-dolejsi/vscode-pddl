/* --------------------------------------------------------------------------------------------
 * Copyright (c) Jan Dolejsi. All rights reserved.
 * Licensed under the MIT License. See License.txt in the project root for license information.
 * ------------------------------------------------------------------------------------------ */
'use strict';

import {
    window, workspace, commands, OutputChannel, Uri,
    MessageItem, ExtensionContext, ProgressLocation, EventEmitter, Event, CancellationToken, Progress, QuickPickItem, TextDocument
} from 'vscode';
import { instrumentOperationAsVsCodeCommand } from "vscode-extension-telemetry-wrapper";
import * as path from 'path';

import { PddlWorkspace } from 'pddl-workspace';
import { parser } from 'pddl-workspace';
import { ProblemInfo } from 'pddl-workspace';
import { DomainInfo } from 'pddl-workspace';
import { PddlLanguage } from 'pddl-workspace';
import { PddlConfiguration, CONF_PDDL, PLAN_REPORT_EXPORT_WIDTH, PDDL_CONFIGURE_COMMAND } from '../configuration';
import { Plan } from 'pddl-workspace';
import { PlannerResponseHandler } from './PlannerResponseHandler';
import { PlannerExecutable } from './PlannerExecutable';
import { PlannerSyncService } from './PlannerSyncService';
import { PlannerAsyncService } from './PlannerAsyncService';
import { Planner } from './planner';
import { Authentication } from '../../../common/src/Authentication';
import { dirname } from 'path';
import { PlanningResult } from './PlanningResult';
import { PlanReportGenerator } from './PlanReportGenerator';
import { PlanExporter } from './PlanExporter';
import { PlanHappeningsExporter } from './PlanHappeningsExporter';
import { HappeningsPlanExporter } from './HappeningsPlanExporter';
import { isHappenings, isPlan, selectFile, isPddl } from '../workspace/workspaceUtils';
import { utils } from 'pddl-workspace';

import { PlanView, PDDL_GENERATE_PLAN_REPORT, PDDL_EXPORT_PLAN } from './PlanView';
import { PlannerOptionsProvider, PlanningRequestContext } from './PlannerOptionsProvider';
import { PlannerUserOptionsSelector } from './PlannerUserOptionsSelector';
import { PlannerConfigurationSelector } from './PlannerConfigurationSelector';
import { AssociationProvider } from '../workspace/AssociationProvider';
import { showError, isHttp } from '../utils';
import { CodePddlWorkspace } from '../workspace/CodePddlWorkspace';

const PDDL_STOP_PLANNER = 'pddl.stopPlanner';
const PDDL_CONVERT_PLAN_TO_HAPPENINGS = 'pddl.convertPlanToHappenings';
const PDDL_CONVERT_HAPPENINGS_TO_PLAN = 'pddl.convertHappeningsToPlan';

/**
 * Delegate for handling requests to run the planner and visualize the plans.
 */
export class Planning implements PlannerResponseHandler {
    output: OutputChannel;

    planner: Planner | null = null;
    plans: Plan[] = [];
    planningProcessKilled = false;
    planView: PlanView;
    optionProviders: PlannerOptionsProvider[] = [];
    userOptionsProvider: PlannerUserOptionsSelector;

    constructor(private codePddlWorkspace: CodePddlWorkspace, private plannerConfiguration: PddlConfiguration, private context: ExtensionContext) {
        this.userOptionsProvider = new PlannerUserOptionsSelector();
        this.output = window.createOutputChannel("Planner output");

        context.subscriptions.push(this.planView = new PlanView(context, codePddlWorkspace));

        context.subscriptions.push(instrumentOperationAsVsCodeCommand('pddl.planAndDisplayResult',
            async (domainUri: Uri, problemUri: Uri, workingFolder: string, options?: string) => {
                if (problemUri) {
                    await this.planByUri(domainUri, problemUri, workingFolder, options).catch(showError);
                } else {
                    await this.plan().catch(showError);
                }
            })
        );

        context.subscriptions.push(instrumentOperationAsVsCodeCommand(PDDL_STOP_PLANNER, () => this.stopPlanner()));

        context.subscriptions.push(instrumentOperationAsVsCodeCommand(PDDL_GENERATE_PLAN_REPORT, async (plans: Plan[] | undefined, selectedPlan: number) => {
            if (plans) {
<<<<<<< HEAD
                let width = workspace.getConfiguration(CONF_PDDL).get<number>(PLAN_REPORT_EXPORT_WIDTH, 200);
=======
                const width = workspace.getConfiguration(CONF_PDDL).get<number>(PLAN_REPORT_EXPORT_WIDTH, 200);
>>>>>>> 0533bee4
                await new PlanReportGenerator(context, { displayWidth: width, selfContained: true }).export(plans, selectedPlan);
            } else {
                window.showErrorMessage("There is no plan to export.");
            }
        }));

        context.subscriptions.push(instrumentOperationAsVsCodeCommand(PDDL_EXPORT_PLAN, (plan: Plan) => {
            if (plan) {
                new PlanExporter(plan).export();
            } else {
                window.showErrorMessage("There is no plan open, or the selected plan does not exist.");
            }
        }));

        context.subscriptions.push(instrumentOperationAsVsCodeCommand(PDDL_CONVERT_PLAN_TO_HAPPENINGS, async () => {
            if (window.activeTextEditor && isPlan(window.activeTextEditor.document)) {
                const epsilon = plannerConfiguration.getEpsilonTimeStep();
                new PlanHappeningsExporter(window.activeTextEditor.document, epsilon).export();
            } else {
                window.showErrorMessage("Active document is not a plan.");
            }
        }));

        context.subscriptions.push(instrumentOperationAsVsCodeCommand(PDDL_CONVERT_HAPPENINGS_TO_PLAN, async () => {
            if (window.activeTextEditor && isHappenings(window.activeTextEditor.document)) {
                const epsilon = plannerConfiguration.getEpsilonTimeStep();
                new HappeningsPlanExporter(window.activeTextEditor.document, epsilon).export();
            } else {
                window.showErrorMessage("Active document is not a happening.");
            }
        }));

        context.subscriptions.push(instrumentOperationAsVsCodeCommand("pddl.syntaxTree", () => {
            if (window.activeTextEditor && isPddl(window.activeTextEditor.document)) {
                const index = window.activeTextEditor.document.offsetAt(window.activeTextEditor.selection.active);
                const pddlSyntaxTreeBuilder = new parser.PddlSyntaxTreeBuilder(window.activeTextEditor.document.getText());
                this.output.appendLine('');
                this.output.appendLine("PDDL Syntax Tree:");
                this.output.appendLine(pddlSyntaxTreeBuilder.getTreeAsString());

                const breadcrumbs = pddlSyntaxTreeBuilder.getBreadcrumbs(index);
                this.output.appendLine('');
                this.output.appendLine("PDDL Parser Breadcrumbs:");
                breadcrumbs.forEach(b => this.output.appendLine(b.toString()));

                this.output.show();
            }
        }));

        context.subscriptions.push(instrumentOperationAsVsCodeCommand("pddl.configureTarget", () => commands.executeCommand(PDDL_CONFIGURE_COMMAND, "pddlPlanner.executionTarget")));
    }

    addOptionsProvider(optionsProvider: PlannerOptionsProvider): void {
        this.optionProviders.push(optionsProvider);
    }

    providePlannerOptions(context: PlanningRequestContext): string[] {
        return this.optionProviders.map(provider => provider.providePlannerOptions(context));
    }

    /**
     * Invokes the planner in context of model specified via file URIs.
     * @param domainUri domain file uri
     * @param problemUri problem file uri
     * @param workingFolder working folder
     * @param options planner options
     */
    async planByUri(domainUri: Uri, problemUri: Uri, workingFolder: string, options?: string): Promise<void> {
        const domainDocument = await workspace.openTextDocument(domainUri);
        const problemDocument = await workspace.openTextDocument(problemUri);

        const domainInfo = await this.codePddlWorkspace.upsertAndParseFile(domainDocument) as DomainInfo;
        const problemInfo = await this.codePddlWorkspace.upsertAndParseFile(problemDocument) as ProblemInfo;

        this.planExplicit(domainInfo, problemInfo, workingFolder, options);
    }

    /**
     * Invokes the planner in the context of the currently opened files in the workspace.
     */
    async plan(): Promise<void> {

        if (this.planner) {
            window.showErrorMessage("Planner is already running. Stop it using the Cancel button in the progress notification, or using the 'PDDL: Stop planner' command or wait for it to finish.");
            return;
        }

        if (!window.activeTextEditor) {
            window.showErrorMessage("Active document is not a PDDL file.");
            return;
        }

        this.output.clear();

        const activeDocument = window.activeTextEditor.document;
        if (!activeDocument) { return; }
        const activeFileInfo = await this.codePddlWorkspace.upsertAndParseFile(activeDocument);
        if (activeFileInfo === undefined) { throw new Error('Selected file is not a PDDL document.'); }

        let problemFileInfo: ProblemInfo;
        let domainFileInfo: DomainInfo;

        if (activeFileInfo.isProblem()) {
            problemFileInfo = activeFileInfo as ProblemInfo;

            // find domain file(s)
            const domainFiles = this.codePddlWorkspace.getDomainFilesFor(problemFileInfo);

            if (domainFiles.length === 1) {
                domainFileInfo = domainFiles[0];
            } else if (domainFiles.length !== 1) {
                const workspaceFolder = workspace.getWorkspaceFolder(window.activeTextEditor.document.uri);
                const domainFileUri = await selectFile({
                    language: PddlLanguage.PDDL,
                    promptMessage: 'Select the matching domain file...',
                    findPattern: AssociationProvider.PDDL_PATTERN,
                    fileOpenLabel: 'Select',
                    fileOpenFilters: { 'PDDL Domain Files': ['pddl'] },
                    workspaceFolder: workspaceFolder
                }, domainFiles);

                if (!domainFileUri) { return; } // was canceled

                domainFileInfo = domainFiles.find(doc => doc.fileUri === domainFileUri.toString())
                    || this.codePddlWorkspace.pddlWorkspace.getFileInfo<DomainInfo>(domainFileUri.toString())
                    || await this.parseDomain(domainFileUri);
            } else {
                window.showInformationMessage(`Ensure a domain '${problemFileInfo.domainName}' from the same folder is open in the editor.`);
                return;
            }
        }
        else if (activeFileInfo.isDomain()) {
            domainFileInfo = activeFileInfo as DomainInfo;

            const problemFiles = this.codePddlWorkspace.pddlWorkspace.getProblemFiles(domainFileInfo);

            if (problemFiles.length === 1) {
                problemFileInfo = problemFiles[0];
            } else if (problemFiles.length > 1) {
                const problemFilePicks = problemFiles.map(info => new ProblemFilePickItem(info));

                const selectedProblemFilePick = await window.showQuickPick(problemFilePicks, { placeHolder: "Select problem file:" });

                if (!selectedProblemFilePick) { return; }// was canceled

                problemFileInfo = selectedProblemFilePick.problemInfo;
            } else {
                window.showInformationMessage("Ensure a corresponding problem file is open in the editor.");
                return;
            }
        }
        else {
            window.showInformationMessage("Selected file does not appear to be a valid PDDL domain or problem file.");
            return;
        }

        const workingDirectory = this.establishWorkingDirectory(activeDocument, problemFileInfo, domainFileInfo);
        await this.planExplicit(domainFileInfo, problemFileInfo, workingDirectory);
    }

    private readonly _onPlansFound = new EventEmitter<PlanningResult>();
    public onPlansFound: Event<PlanningResult> = this._onPlansFound.event;
    private progressUpdater: ElapsedTimeProgressUpdater | undefined;

    private establishWorkingDirectory(activeDocument: TextDocument, problemFileInfo: ProblemInfo, domainFileInfo: DomainInfo): string {
        let workingDirectory = "";
        if (activeDocument.uri.scheme === "file") {
            workingDirectory = dirname(activeDocument.fileName);
        }
        else if (Uri.parse(problemFileInfo.fileUri).scheme === "file") {
            workingDirectory = dirname(Uri.parse(problemFileInfo.fileUri).fsPath);
        }
        else if (Uri.parse(domainFileInfo.fileUri).scheme === "file") {
            workingDirectory = dirname(Uri.parse(domainFileInfo.fileUri).fsPath);
        }
        return workingDirectory;
    }

    private async parseDomain(domainFileUri: Uri): Promise<DomainInfo> {
        const fileInfo = await this.codePddlWorkspace.upsertAndParseFile(await workspace.openTextDocument(domainFileUri));
        if (fileInfo && !fileInfo.isDomain()) {
            throw new Error("Selected file is not a domain file.");
        }
        else {
            return fileInfo as DomainInfo;
        }
    }

    /**
     * Invokes the planner and visualize the plan(s).
     * @param domainFileInfo domain
     * @param problemFileInfo problem
     * @param workingDirectory workflow folder for auxiliary output files
     * @param options planner options
     */
    async planExplicit(domainFileInfo: DomainInfo, problemFileInfo: ProblemInfo, workingDirectory: string, options?: string): Promise<void> {

        const planParser = new parser.PddlPlannerOutputParser(domainFileInfo, problemFileInfo, { epsilon: this.plannerConfiguration.getEpsilonTimeStep() }, plans => this.visualizePlans(plans));

        workingDirectory = await this.adjustWorkingFolder(workingDirectory);

        this.planner = await this.createPlanner(workingDirectory, options);
        if (!this.planner) { return; }
        const planner: Planner = this.planner;

        this.planningProcessKilled = false;

        if (!this.isSearchDebugger()) {
            this.output.show(true);
        }
        else {
            commands.executeCommand('pddl.searchDebugger.start');
        }

        window.withProgress<Plan[]>({
            location: ProgressLocation.Notification,
            title: `Searching for plans for domain ${domainFileInfo.name} and problem ${problemFileInfo.name}`,
            cancellable: true,

        }, (progress, token) => {
            token.onCancellationRequested(() => {
                this.planningProcessKilled = true;
                this.stopPlanner();
            });

            this.progressUpdater = new ElapsedTimeProgressUpdater(progress, token);
            return planner.plan(domainFileInfo, problemFileInfo, planParser, this);
        })
            .then(plans => this.onPlannerFinished(plans), reason => this.onPlannerFailed(reason));
    }

    isSearchDebugger(): boolean {
        return workspace.getConfiguration("pddlPlanner").get("executionTarget") === "Search debugger";
    }

    onPlannerFinished(plans: Plan[]): void {
        if (!this.progressUpdater) { return; }
        const elapsedTime = this.progressUpdater.getElapsedTimeInMilliSecs();
        this.progressUpdater.setFinished();
        const result = this.planningProcessKilled ? PlanningResult.killed() : PlanningResult.success(plans, elapsedTime);
        this._onPlansFound.fire(result);
        this.planner = null;

        this.output.appendLine(`Planner found ${plans.length} plan(s) in ${this.progressUpdater.getElapsedTimeInMilliSecs() / 1000}secs.`);
        this.visualizePlans(plans);
    }

    // eslint-disable-next-line @typescript-eslint/no-explicit-any
    onPlannerFailed(reason: any): void {
        if (!this.progressUpdater) { return; }
        this.progressUpdater.setFinished();
        this._onPlansFound.fire(PlanningResult.failure(reason.toString()));

        this.planner = null;
        console.error(reason);

        window.showErrorMessage<ProcessErrorMessageItem>(reason.message,
            { title: "Re-configure the planner", setPlanner: true },
            { title: "Ignore", setPlanner: false, isCloseAffordance: true }
        ).then(selection => {
            if (selection && selection.setPlanner) {
                this.plannerConfiguration.askNewPlannerPath();
            }
        });
    }

    async adjustWorkingFolder(workingDirectory: string): Promise<string> {
        if (!workingDirectory) { return ""; }

        // the working directory may be virtual, replace it
        if (!await utils.afs.exists(workingDirectory)) {
            if (workspace.workspaceFolders?.length) {
                return workspace.workspaceFolders[0].uri.fsPath;
            }
            else {
                return "";
            }
        }
        else {
            return workingDirectory;
        }
    }

    getPlans(): Plan[] {
        return this.plans;
    }

    /**
     * Creates the right planner wrapper according to the current configuration.
     *
     * @param workingDirectory directory where planner creates output files by default
     * @param options planner options or a path of a configuration file
     * @returns `Planner` instance of the configured planning engine
     */
    async createPlanner(workingDirectory: string, options?: string): Promise<Planner | null> {
        const plannerPath = await this.plannerConfiguration.getPlannerPath(Uri.file(workingDirectory));
        if (!plannerPath) { return null; }

        if (!await this.verifyConsentForSendingPddl(plannerPath)) { return null; }

        if (isHttp(plannerPath)) {
            const useAuthentication = this.plannerConfiguration.isPddlPlannerServiceAuthenticationEnabled();
            let authentication = undefined;
            if (useAuthentication) {
                const configuration = this.plannerConfiguration.getPddlPlannerServiceAuthenticationConfiguration();
                authentication = new Authentication(configuration.url, configuration.requestEncoded, configuration.clientId, configuration.callbackPort, configuration.timeoutInMs,
                    configuration.tokensvcUrl, configuration.tokensvcApiKey, configuration.tokensvcAccessPath, configuration.tokensvcValidatePath,
                    configuration.tokensvcCodePath, configuration.tokensvcRefreshPath, configuration.tokensvcSvctkPath,
                    configuration.refreshToken, configuration.accessToken, configuration.sToken);
            }

            if (plannerPath.endsWith("/solve")) {
                options = await this.getPlannerLineOptions(options);
                if (options === undefined) { return null; }

                return new PlannerSyncService(plannerPath, options, authentication);
            }
            else if (plannerPath.endsWith("/request")) {
                const configuration = options ? this.toAbsoluteUri(options, workingDirectory) : await new PlannerConfigurationSelector(Uri.file(workingDirectory)).getConfiguration();
                if (!configuration) { return null; } // canceled by user
                return new PlannerAsyncService(plannerPath, configuration, authentication);
            }
            else {
                throw new Error("Planning service not supported: " + plannerPath);
            }
        }
        else {
            options = await this.getPlannerLineOptions(options);
            if (options === undefined) { return null; }

            const plannerSyntax = this.plannerConfiguration.getPlannerSyntax();
            if (plannerSyntax === undefined) { return null; }

            return new PlannerExecutable(plannerPath, options, plannerSyntax, workingDirectory);
        }
    }

    private toAbsoluteUri(configPath: string, workingDirectory: string): Uri {
        const absoluteConfigPath = path.isAbsolute(configPath) ?
            configPath :
            path.join(workingDirectory, configPath);
        return Uri.file(absoluteConfigPath);
    }

    async getPlannerLineOptions(options: string | undefined): Promise<string | undefined> {
        if (options === undefined) {
            return await this.userOptionsProvider.getPlannerOptions();
        }
        else {
            return options;
        }
    }

    PLANNING_SERVICE_CONSENTS = "planningServiceConsents";

    async verifyConsentForSendingPddl(plannerPath: string): Promise<boolean> {
        if (isHttp(plannerPath)) {
            // eslint-disable-next-line @typescript-eslint/no-explicit-any
            const consents = this.context.globalState.get<any>(this.PLANNING_SERVICE_CONSENTS, {});
            if (consents[plannerPath]) {
                return true;
            }
            else {
                const answer = await window.showWarningMessage(
                    "Confirm you want to send this PDDL to " + plannerPath,
                    {
                        modal: true
                    },
                    "Yes, send my PDDL to this service.",
                    "No, I do not want to send this PDDL to this service."
                );
                const consentGiven = answer !== undefined && answer.toLowerCase().startsWith("yes");
                consents[plannerPath] = consentGiven;
                this.context.globalState.update(this.PLANNING_SERVICE_CONSENTS, consents);
                return consentGiven;
            }
        }
        else {
            return true;
        }
    }

    stopPlanner(): void {
        try {
            if (this.planner) {
                this.planner.stop();

                this.planner = null;
                this.output.appendLine('Process killing requested.');
            }
        }
        catch (ex) {
            console.error(ex);
        }
    }

    handleOutput(outputText: string): void {
        this.output.append(outputText);
    }

    // eslint-disable-next-line @typescript-eslint/no-unused-vars
    handlePlan(_plan: Plan): void {
        // todo: this shall be implemented, when the planning service can return multiple plans
        throw new Error("Method not implemented.");
    }

    visualizePlans(plans: Plan[]): void {
        this.plans = plans;
        this.planView.setPlannerOutput(plans, !this.isSearchDebugger());
    }

    static q(path: string): string {
        return path.includes(' ') ? `"${path}"` : path;
    }
}

interface ProcessErrorMessageItem extends MessageItem {
    title: string;
    isCloseAffordance?: boolean;
    setPlanner: boolean;
}

class ElapsedTimeProgressUpdater {
    startTime = new Date();
    finished = false;

    constructor(private progress: Progress<{ message?: string; increment?: number }>,
        private token: CancellationToken) {
        this.reportProgress();
    }

    getElapsedTimeInMilliSecs(): number {
        return new Date().getTime() - this.startTime.getTime();
    }

    reportProgress(): void {
        if (this.token.isCancellationRequested || this.finished) { return; }
        setTimeout(() => {
            const elapsedTime = new Date(this.getElapsedTimeInMilliSecs());
            this.progress.report({ message: "Elapsed time: " + elapsedTime.toISOString().substr(11, 8) });
            this.reportProgress();
        }, 1000);
    }

    setFinished(): void {
        this.finished = true;
    }
}

class ProblemFilePickItem implements QuickPickItem {
    label: string;
    description?: string;
    detail?: string;
    picked?: boolean;
    alwaysShow?: boolean;
    problemInfo: ProblemInfo;

    constructor(problemInfo: ProblemInfo) {
        this.label = PddlWorkspace.getFileInfoName(problemInfo);
        this.description = PddlWorkspace.getFolderPath(problemInfo.fileUri);
        this.problemInfo = problemInfo;
    }
}<|MERGE_RESOLUTION|>--- conflicted
+++ resolved
@@ -78,11 +78,7 @@
 
         context.subscriptions.push(instrumentOperationAsVsCodeCommand(PDDL_GENERATE_PLAN_REPORT, async (plans: Plan[] | undefined, selectedPlan: number) => {
             if (plans) {
-<<<<<<< HEAD
-                let width = workspace.getConfiguration(CONF_PDDL).get<number>(PLAN_REPORT_EXPORT_WIDTH, 200);
-=======
                 const width = workspace.getConfiguration(CONF_PDDL).get<number>(PLAN_REPORT_EXPORT_WIDTH, 200);
->>>>>>> 0533bee4
                 await new PlanReportGenerator(context, { displayWidth: width, selfContained: true }).export(plans, selectedPlan);
             } else {
                 window.showErrorMessage("There is no plan to export.");
