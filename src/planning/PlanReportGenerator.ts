--- conflicted
+++ resolved
@@ -12,13 +12,9 @@
 import * as fs from 'fs';
 import opn = require('open');
 
-<<<<<<< HEAD
-import { DomainInfo, PlanStep, PlanStepCommitment, HappeningType, Plan, HelpfulAction, PddlWorkspace } from 'pddl-workspace';
+import { DomainInfo, PlanStep, PlanStepCommitment, HappeningType, Plan, HelpfulAction, PddlWorkspace, VariableExpression } from 'pddl-workspace';
 import { PlanFunctionEvaluator, Util as ValUtil, ValStepError, ValStep } from 'ai-planning-val';
 import { capitalize } from 'pddl-gantt';
-=======
-import { DomainInfo, ProblemInfo, VariableExpression } from 'pddl-workspace';
->>>>>>> 0892f87c
 import { SwimLane } from './SwimLane';
 import { PlanReportSettings } from './PlanReportSettings';
 import { VAL_STEP_PATH, CONF_PDDL, VALUE_SEQ_PATH, PLAN_REPORT_LINE_PLOT_GROUP_BY_LIFTED, DEFAULT_EPSILON, VAL_VERBOSE } from '../configuration/configuration';
