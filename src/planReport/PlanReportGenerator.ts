/* --------------------------------------------------------------------------------------------
 * Copyright (c) Jan Dolejsi. All rights reserved.
 * Licensed under the MIT License. See License.txt in the project root for license information.
 * ------------------------------------------------------------------------------------------ */
'use strict';

import {
    ExtensionContext, workspace, Uri
} from 'vscode';

import * as path from 'path';
import * as fs from 'fs';
import opn = require('open');

import { DomainInfo, PlanStep, PlanStepCommitment, HappeningType, Plan, HelpfulAction, PddlWorkspace, VariableExpression } from 'pddl-workspace';
import { PlanFunctionEvaluator, Util as ValUtil } from 'ai-planning-val';
import { capitalize, CustomVisualization } from 'pddl-gantt';
import { SwimLane } from './SwimLane';
import { PlanReportSettings } from './PlanReportSettings';
import { VAL_STEP_PATH, CONF_PDDL, VALUE_SEQ_PATH, PLAN_REPORT_LINE_PLOT_GROUP_BY_LIFTED, DEFAULT_EPSILON, VAL_VERBOSE } from '../configuration/configuration';
import { ensureAbsoluteGlobalStoragePath, WebviewUriConverter } from '../utils';
import { handleValStepError } from '../planView/valStepErrorHandler';

const DIGITS = 4;

export class PlanReportGenerator {

    planStepHeight = 20;
    settings: Map<Plan, PlanReportSettings> = new Map();

    constructor(private context: ExtensionContext, private options: PlanReportOptions) {

    }

    async export(plans: Plan[], planId: number): Promise<boolean> {
        const html = await this.generateHtml(plans, planId);

        const htmlFile = await ValUtil.toFile("plan-report", ".html", html);
        const uri = Uri.parse("file://" + htmlFile);
        opn(uri.toString());
        return true; //env.openExternal(uri);
    }

    async generateHtml(plans: Plan[], planId = -1): Promise<string> {
        const selectedPlan = planId < 0 ? plans.length - 1 : planId;

        const maxCost = Math.max(...plans.map(plan => plan.metric ?? 0));

        const planSelectors = plans.map((plan, planIndex) => this.renderPlanSelector(plan, planIndex, selectedPlan, maxCost)).join(" ");

        const planSelectorsDisplayStyle = plans.length > 1 ? "flex" : "none";

        const planHtmlArr: string[] = await Promise.all(plans.map(async (plan, planIndex) => await this.renderPlan(plan, planIndex, selectedPlan)));
        const plansHtml = planHtmlArr.join("\n\n");
        const plansChartsScript = this.createPlansChartsScript(plans);
        const relativePath = path.join('views', 'planview');
        const staticPath = path.join(relativePath, 'static');
        const ganttStylesPath = path.join('node_modules', 'pddl-gantt', 'styles');
        const html = `<!DOCTYPE html>
        <head>
            <title>Plan report</title>
            <meta http-equiv="Content-Security-Policy"
                content="default-src 'none'; img-src vscode-resource: https: data:; script-src vscode-resource: https://www.gstatic.com/charts/ 'unsafe-inline'; style-src vscode-resource: https://www.gstatic.com/charts/ 'unsafe-inline';"
            />    
            ${await this.includeStyle(this.asAbsolutePath(ganttStylesPath, 'pddl-gantt.css'))}
            ${await this.includeStyle(this.asAbsolutePath(staticPath, 'plans.css'))}
            ${await this.includeScript(this.asAbsolutePath(path.join(relativePath, 'out'), 'plans.js'))}
            <script type="text/javascript" src="https://www.gstatic.com/charts/loader.js"></script>
            ${await this.includeScript(this.asAbsolutePath(staticPath, 'charts.js'))}
        </head>
        <body onload="scrollPlanSelectorIntoView(${selectedPlan})">
            <div class="planSelectors" style="display: ${planSelectorsDisplayStyle};">${planSelectors}
            </div>
        ${plansHtml}
        ${plansChartsScript}
        </body>`;

        return html;
    }

    asAbsolutePath(...paths: string[]): Uri {
        let uri = Uri.file(this.context.asAbsolutePath(path.join(...paths)));
        if (!this.options.selfContained && this.options.resourceUriConverter) {
            uri = this.options.resourceUriConverter.asWebviewUri(uri);
        }
        return uri;
    }

    renderPlanSelector(plan: Plan, planIndex: number, selectedPlan: number, maxCost: number): string {
        let className = "planSelector";
        if (planIndex === selectedPlan) { className += " planSelector-selected"; }

        const normalizedCost = (plan.cost ?? 0) / maxCost * 100;
        const costRounded = plan.cost ? plan.cost.toFixed(DIGITS) : NaN;
        const tooltip = `Plan #${planIndex}
Metric value / cost: ${plan.cost}
Makespan: ${plan.makespan}
States evaluated: ${plan.statesEvaluated}`;

        return `
        <div class="${className}" plan="${planIndex}" onclick="showPlan(${planIndex})"><span>${costRounded}</span>
            <div class="planMetricBar" style="height: ${normalizedCost}px" title="${tooltip}"></div>
        </div>`;
    }

    shouldDisplay(planStep: PlanStep, plan: Plan): boolean {
        if (this.settings.has(plan)) {
            return this.settings.get(plan)!.shouldDisplay(planStep);
        }
        else { return true; }
    }

    async renderPlan(plan: Plan, planIndex: number, selectedPlan: number): Promise<string> {
        plan = capitalize(plan);

        let planVisualizerPath: string | undefined;
        if (plan.domain) {
            const settings = await PlanReportSettings.load(plan.domain.fileUri);
            planVisualizerPath = settings.getPlanVisualizerScript();
            this.settings.set(plan, settings);
        }

        const styleDisplay = planIndex === selectedPlan ? "block" : "none";

        let stateViz = '';
        if (planVisualizerPath && plan.domain) {
            const absPath = path.join(PddlWorkspace.getFolderPath(plan.domain.fileUri), planVisualizerPath);
            try {
                const planVisualizerText = (await workspace.fs.readFile(Uri.file(absPath))).toString();
<<<<<<< HEAD
                const visualize = eval(planVisualizerText);
                stateViz = visualize(plan, 300, 100);
                // todo: document.getElementById("stateviz").innerHTML = stateViz;
                stateViz = `<div class="stateView" plan="${planIndex}" style="margin: 5px; width: 300px; height: 100px; display: ${styleDisplay};">${stateViz}</div>`;
=======
                const planVisualizer = eval(planVisualizerText) as CustomVisualization;
                const width = this.options.displayWidth;
                stateViz = planVisualizer.visualizePlanHtml?.(plan, width) ??
                    `<div class="hint">Only 'visualizePlanHtml' option is supported by the exported plan report currently. </div>`;
                stateViz = `<div class="stateView" plan="${planIndex}" style="margin: 5px; width: ${width}px; display: ${styleDisplay};">${stateViz}</div>`;
>>>>>>> cd42b282
            }
            catch (ex) {
                console.warn(ex);
            }
        }

        const stepsToDisplay = plan.steps
            .filter(step => this.shouldDisplay(step, plan));

        // split this to two batches and insert helpful actions in between
        const planHeadSteps = stepsToDisplay
            .filter(step => this.isPlanHeadStep(step, plan));
        const relaxedPlanSteps = stepsToDisplay
            .filter(step => !this.isPlanHeadStep(step, plan));

        const oneIfHelpfulActionsPresent = (plan.hasHelpfulActions() ? 1 : 0);
        const relaxedPlanStepIndexOffset = planHeadSteps.length + oneIfHelpfulActionsPresent;

        const ganttChartHtml = planHeadSteps
            .map((step, stepIndex) => this.renderGanttStep(step, stepIndex, plan, planIndex)).join("\n")
            + this.renderHelpfulActions(plan, planHeadSteps.length) + '\n'
            + relaxedPlanSteps
                .map((step, stepIndex) => this.renderGanttStep(step, stepIndex + relaxedPlanStepIndexOffset, plan, planIndex)).join("\n");

        const ganttChartHeight = (stepsToDisplay.length + oneIfHelpfulActionsPresent) * this.planStepHeight;

        const ganttChart = `    <div class="gantt" plan="${planIndex}" style="margin: 5px; height: ${ganttChartHeight}px; display: ${styleDisplay};">
    ${ganttChartHtml}
        </div>`;

        let objectsHtml = '';
        if (!this.options.disableSwimLaneView && plan.domain && plan.problem) {
            const allTypeObjects = plan.domain.getConstants().merge(plan.problem.getObjectsTypeMap());

            objectsHtml = plan.domain.getTypes()
                .filter(type => type !== "object")
                .map(type => {
                    const typeObjects = allTypeObjects.getTypeCaseInsensitive(type);
                    return typeObjects
                        ? this.renderTypeSwimLanes(type, typeObjects.getObjects(), plan)
                        : '';
                }).join("\n");
        }

        const swimLanes = `    <div class="resourceUtilization" plan="${planIndex}" style="display: ${styleDisplay};">
        <table>
${objectsHtml}
        </table>
    </div>`;

        const valStepPath = ensureAbsoluteGlobalStoragePath(workspace.getConfiguration(CONF_PDDL).get<string>(VAL_STEP_PATH), this.context);
        const valueSeqPath = ensureAbsoluteGlobalStoragePath(workspace.getConfiguration(CONF_PDDL).get<string>(VALUE_SEQ_PATH), this.context);
        const valVerbose = workspace.getConfiguration(CONF_PDDL).get<boolean>(VAL_VERBOSE, false);

        let lineCharts = `    <div class="lineChart" plan="${planIndex}" style="display: ${styleDisplay};margin-top: 20px;">\n`;
        let lineChartScripts = '';

        if (!this.options.disableLinePlots && plan.domain && plan.problem) {
            const groupByLifted = workspace.getConfiguration(CONF_PDDL).get<boolean>(PLAN_REPORT_LINE_PLOT_GROUP_BY_LIFTED, true);
            const evaluator = new PlanFunctionEvaluator(plan, { valStepPath, valueSeqPath, shouldGroupByLifted: groupByLifted, verbose: valVerbose });

            if (evaluator.isAvailable()) {

                try {

                    const functionValues = await evaluator.evaluate();

                    functionValues.forEach((values, liftedVariable) => {
                        const chartDivId = `chart_${planIndex}_${liftedVariable.declaredName}`;
                        lineCharts += this.createLineChartDiv(chartDivId);
                        let chartTitleWithUnit = values.legend.length > 1 ? liftedVariable.name : liftedVariable.getFullName();
                        if (liftedVariable.getUnit()) { chartTitleWithUnit += ` [${liftedVariable.getUnit()}]`; }
                        lineChartScripts += `        drawChart('${chartDivId}', '${chartTitleWithUnit}', '', ${JSON.stringify(values.legend)}, ${JSON.stringify(values.values)}, ${this.options.displayWidth});\n`;
                    });

                    // add one plot for declared metric
                    for (let metricIndex = 0; metricIndex < plan.problem.getMetrics().length; metricIndex++) {
                        const metric = plan.problem.getMetrics()[metricIndex];
                        const metricExpression = metric.getExpression();
                        if (metricExpression instanceof VariableExpression) {
                            if (metricExpression.name === "total-time") {
                                continue;
                            }
                        }

                        const metricValues = await evaluator.evaluateExpression(metric.getExpression());
                        const chartDivId = `chart_${planIndex}_metric${metricIndex}`;
                        lineCharts += this.createLineChartDiv(chartDivId);
                        const chartTitleWithUnit = metric.getDocumentation()[metric.getDocumentation().length - 1];
                        lineChartScripts += `        drawChart('${chartDivId}', '${chartTitleWithUnit}', '', ['${/*unit?*/""}'], ${JSON.stringify(metricValues.values)}, ${this.options.displayWidth});\n`;
                    }

                } catch (err) {
                    console.error(err);
                    const valStepPath = evaluator.getValStepPath();
                    if (valStepPath) {
                        handleValStepError(err, valStepPath);
                    }
                }
            }
            else {
                lineCharts += `<a href="command:pddl.downloadVal" title="Click to initiate download. You will be able to see what is being downloaded and from where...">Download plan validation tools (a.k.a. VAL) to see line plots of function values.</a>`;
            }
        }
        lineCharts += `\n    </div>`;

        const hint = plan.domain && plan.problem ? '' : `<div class="hint"><b>Hint:</b> Problem file was not identified for this plan. Open the associated domain and problem and visualize the plan again.</div>`;

        return `${this.options.selfContained || this.options.disableHamburgerMenu ? '' : this.renderMenu()}
${stateViz}
${ganttChart}
${swimLanes}
${lineCharts}
${hint}
        <script>function drawPlan${planIndex}Charts(){\n${lineChartScripts}}</script>
`;
    }

    private createLineChartDiv(chartDivId: string): string {
        return `        <div id="${chartDivId}" style="width: ${this.options.displayWidth + 100}px; height: ${Math.round(this.options.displayWidth / 2)}px"></div>\n`;
    }

    renderHelpfulActions(plan: Plan, planHeadLength: number): string {
        if (plan.hasHelpfulActions()) {
            const fromTop = planHeadLength * this.planStepHeight;
            const fromLeft = this.toViewCoordinates(plan.now, plan);
            const text = plan.helpfulActions?.map((helpfulAction, index) => this.renderHelpfulAction(index, helpfulAction)).join(', ');
            return `\n        <div class="planstep" style="top: ${fromTop}px; left: ${fromLeft}px; margin-top: 3px">▶ ${text}</div>`;
        }
        else {
            return '';
        }
    }

    renderHelpfulAction(index: number, helpfulAction: HelpfulAction): string {
        const suffix = PlanReportGenerator.getActionSuffix(helpfulAction);
        const beautifiedName = `${helpfulAction.actionName}<sub>${suffix}</sub>`;
        return `${index + 1}. <a href="#" onclick="navigateToChildOfSelectedState('${helpfulAction.actionName}')">${beautifiedName}</a>`;
    }

    static getActionSuffix(helpfulAction: HelpfulAction): string {
        switch (helpfulAction.kind) {
            case HappeningType.START:
                return '├';
            case HappeningType.END:
                return '┤';
        }
        return '';
    }

    isPlanHeadStep(step: PlanStep, plan: Plan): boolean {
        return plan.now === undefined ||
            step.commitment === PlanStepCommitment.Committed ||
            step.commitment === PlanStepCommitment.EndsInRelaxedPlan;
    }

    createPlansChartsScript(plans: Plan[]): string {
        const selectedPlan = plans.length - 1;
        return `        <script>
                google.charts.setOnLoadCallback(drawCharts);
                function drawCharts() {
                    drawPlan${selectedPlan}Charts();
                }
        </script>`;
    }

    renderTypeSwimLanes(type: string, objects: string[], plan: Plan): string {
        return `            <tr>
                <th>${type}</th>
                <th style="width: ${this.options.displayWidth}px"></th>
            </tr>
`
            + objects.map(obj => this.renderObjectSwimLane(obj, plan)).join('\n');
    }

    renderObjectSwimLane(obj: string, plan: Plan): string {
        const subLanes = new SwimLane(1);
        const stepsInvolvingThisObject = plan.steps
            .filter(step => this.shouldDisplay(step, plan))
            .filter(step => this.shouldDisplayObject(step, obj, plan))
            .map(step => this.renderSwimLameStep(step, plan, obj, subLanes))
            .join('\n');

        return `            <tr>
                <td class="objectName"><div>${obj}</div></td>
                <td style="position: relative; height: ${subLanes.laneCount() * this.planStepHeight}px;">
${stepsInvolvingThisObject}
                </td>
            </tr>
`;
    }

    private shouldDisplayObject(step: PlanStep, obj: string, plan: Plan): boolean {
        if (!this.settings.has(plan)) {
            return true;
        }

        const liftedAction = plan.domain?.getActions()
            .find(a => a.getNameOrEmpty().toLowerCase() === step.getActionName().toLowerCase());

        if (!liftedAction) {
            console.debug('Unexpected plan action: ' + step.getActionName());
            return true;
        }

        let fromArgument = 0;
        do {
            const indexOfArgument = step.getObjects().indexOf(obj, fromArgument);
            fromArgument = indexOfArgument + 1;
            if (indexOfArgument > -1 && indexOfArgument < liftedAction.parameters.length) {
                const parameter = liftedAction.parameters[indexOfArgument];
                const shouldIgnoreThisArgument = this.settings.get(plan)?.shouldIgnoreActionParameter(liftedAction.name ?? 'unnamed', parameter.name);
                if (!shouldIgnoreThisArgument) {
                    return true;
                }
            }
        } while (fromArgument > 0);

        return false;
    }

    renderSwimLameStep(step: PlanStep, plan: Plan, thisObj: string, swimLanes: SwimLane): string {
        const actionColor = this.getActionColor(step, plan.domain);
        const leftOffset = this.computeLeftOffset(step, plan);
        const width = this.computeWidth(step, plan) + this.computeRelaxedWidth(step, plan);
        const objects = step.getObjects()
            .map(obj => obj.toLowerCase() === thisObj.toLowerCase() ? '@' : obj)
            .join(' ');

        const availableLane = swimLanes.placeNext(leftOffset, width);
        const fromTop = availableLane * this.planStepHeight + 1;

        return `
                    <div class="resourceTaskTooltip" style="background-color: ${actionColor}; left: ${leftOffset}px; width: ${width}px; top: ${fromTop}px;">${step.getActionName()} ${objects}<span class="resourceTaskTooltipText">${this.toActionTooltip(step)}</span></div>`;
    }

    renderGanttStep(step: PlanStep, index: number, plan: Plan, planIndex: number): string {
        const actionLink = this.toActionLink(step.getActionName(), plan);

        const fromTop = index * this.planStepHeight;
        const fromLeft = this.computeLeftOffset(step, plan);
        const width = this.computeWidth(step, plan);
        const widthRelaxed = this.computeRelaxedWidth(step, plan);

        const actionColor = plan.domain ? this.getActionColor(step, plan.domain) : 'gray';
        const actionIterations = step.getIterations() > 1 ? `${step.getIterations()}x` : '';

        return `        <div class="planstep" id="plan${planIndex}step${index}" style="left: ${fromLeft}px; top: ${fromTop}px; "><div class="planstep-bar" title="${this.toActionTooltipPlain(step)}" style="width: ${width}px; background-color: ${actionColor}"></div><div class="planstep-bar-relaxed whitecarbon" style="width: ${widthRelaxed}px;"></div>${actionLink} ${step.getObjects().join(' ')} ${actionIterations}</div>`;
    }

    toActionLink(actionName: string, plan: Plan): string {
        if (this.options.selfContained || !plan.domain) {
            return actionName;
        }
        else {
            const revealActionUri = encodeURI('command:pddl.revealAction?' + JSON.stringify([plan.domain.fileUri, actionName]));
            return `<a href="${revealActionUri}" title="Reveal '${actionName}' action in the domain file">${actionName}</a>`;
        }
    }

    toActionTooltip(step: PlanStep): string {
        const durationRow = step.isDurative && step.getDuration() !== undefined ?
            `<tr><td class="actionToolTip">Duration: </td><td class="actionToolTip">${step.getDuration()?.toFixed(DIGITS)}</td></tr>
            <tr><td class="actionToolTip">End: </td><td class="actionToolTip">${step.getEndTime().toFixed(DIGITS)}</td></tr>` :
            '';
        return `<table><tr><th colspan="2" class="actionToolTip">${step.getActionName()} ${step.getObjects().join(' ')}</th></tr><tr><td class="actionToolTip" style="width:50px">Start:</td><td class="actionToolTip">${step.getStartTime().toFixed(DIGITS)}</td></tr>${durationRow}</table>`;
    }

    toActionTooltipPlain(step: PlanStep): string {
        const durationRow = step.isDurative && step.getDuration() !== undefined ?
            `Duration: ${step.getDuration()?.toFixed(DIGITS)}, End: ${step.getEndTime().toFixed(DIGITS)}` :
            '';

        const startTime = step.getStartTime() !== undefined ?
            `, Start: ${step.getStartTime().toFixed(DIGITS)}` :
            '';

        return `${step.getActionName()} ${step.getObjects().join(' ')}${startTime} ${durationRow}`;
    }

    async includeStyle(uri: Uri): Promise<string> {
        if (this.options.selfContained) {
            const styleText = await fs.promises.readFile(uri.fsPath, { encoding: 'utf-8' });
            return `<style>\n${styleText}\n</style>`;
        } else {
            return `<link rel = "stylesheet" type = "text/css" href = "${uri.toString()}" />`;
        }
    }

    async includeScript(uri: Uri): Promise<string> {
        if (this.options.selfContained) {
            const scriptText = await fs.promises.readFile(uri.fsPath, { encoding: 'utf-8' });
            return `<script>\n${scriptText}\n</script>`;
        } else {
            return `<script src="${uri.toString()}"></script>`;
        }
    }

    computeLeftOffset(step: PlanStep, plan: Plan): number {
        return this.toViewCoordinates(step.getStartTime(), plan);
    }

    renderMenu(): string {
        return `    <div class="menu" onclick="postCommand('showMenu')" title="Click to show menu options...">&#x2630;</div>`;
    }

    computePlanHeadDuration(step: PlanStep, plan: Plan): number {
        if (plan.now === undefined) { return step.getDuration() ?? DEFAULT_EPSILON; }
        else if (step.getEndTime() < plan.now) {
            if (step.commitment === PlanStepCommitment.Committed) { return step.getDuration() ?? DEFAULT_EPSILON; }
            else { return 0; } // the end was not committed yet
        }
        else if (step.getStartTime() >= plan.now) { return 0; }
        else {
            switch (step.commitment) {
                case PlanStepCommitment.Committed:
                    return step.getDuration() ?? DEFAULT_EPSILON;
                case PlanStepCommitment.EndsInRelaxedPlan:
                    return 0;
                case PlanStepCommitment.StartsInRelaxedPlan:
                    return plan.now - step.getStartTime();
                default:
                    return 0; // should not happen
            }
        }
    }

    computeWidth(step: PlanStep, plan: Plan): number {
        // remove the part of the planStep duration that belongs to the relaxed plan
        const planHeadDuration = this.computePlanHeadDuration(step, plan);
        return Math.max(1, this.toViewCoordinates(planHeadDuration, plan));
    }

    computeRelaxedWidth(step: PlanStep, plan: Plan): number {
        const planHeadDuration = this.computePlanHeadDuration(step, plan);
        // remove the part of the planStep duration that belongs to the planhead part
        const relaxedDuration = (step.getDuration() ?? DEFAULT_EPSILON) - planHeadDuration;
        return this.toViewCoordinates(relaxedDuration, plan);
    }

    /** Converts the _time_ argument to view coordinates */
    toViewCoordinates(time: number | undefined, plan: Plan): number {
        return (time ?? 0) / plan.makespan * this.options.displayWidth;
    }

    getActionColor(step: PlanStep, domain?: DomainInfo): string {
        const actionIndex = domain?.getActions()
            .findIndex(action => action.getNameOrEmpty().toLowerCase() === step.getActionName().toLowerCase());
        if (actionIndex === undefined || actionIndex < 0) {
            return 'gray';
        }
        else {
            return this.colors[actionIndex * 7 % this.colors.length];
        }
    }

    colors = ['#ff0000', '#ff4000', '#ff8000', '#ffbf00', '#ffff00', '#bfff00', '#80ff00', '#40ff00', '#00ff00', '#00ff40', '#00ff80', '#00ffbf', '#00ffff', '#00bfff', '#0080ff', '#0040ff', '#0000ff', '#4000ff', '#8000ff', '#bf00ff', '#ff00ff', '#ff00bf', '#ff0080', '#ff0040'];
}

export interface PlanReportOptions {
    displayWidth: number;
    selfContained?: boolean;
    disableSwimLaneView?: boolean;
    disableLinePlots?: boolean;
    disableHamburgerMenu?: boolean;
    resourceUriConverter?: WebviewUriConverter;
}<|MERGE_RESOLUTION|>--- conflicted
+++ resolved
@@ -127,18 +127,11 @@
             const absPath = path.join(PddlWorkspace.getFolderPath(plan.domain.fileUri), planVisualizerPath);
             try {
                 const planVisualizerText = (await workspace.fs.readFile(Uri.file(absPath))).toString();
-<<<<<<< HEAD
-                const visualize = eval(planVisualizerText);
-                stateViz = visualize(plan, 300, 100);
-                // todo: document.getElementById("stateviz").innerHTML = stateViz;
-                stateViz = `<div class="stateView" plan="${planIndex}" style="margin: 5px; width: 300px; height: 100px; display: ${styleDisplay};">${stateViz}</div>`;
-=======
                 const planVisualizer = eval(planVisualizerText) as CustomVisualization;
                 const width = this.options.displayWidth;
                 stateViz = planVisualizer.visualizePlanHtml?.(plan, width) ??
                     `<div class="hint">Only 'visualizePlanHtml' option is supported by the exported plan report currently. </div>`;
                 stateViz = `<div class="stateView" plan="${planIndex}" style="margin: 5px; width: ${width}px; display: ${styleDisplay};">${stateViz}</div>`;
->>>>>>> cd42b282
             }
             catch (ex) {
                 console.warn(ex);
