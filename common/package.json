{
  "name": "pddl-parser",
  "description": "PDDL language server.",
  "license": "MIT",
  "version": "0.0.1",
  "repository": {
    "type": "git",
    "url": "https://github.com/jan-dolejsi/vscode-pddl"
  },
  "scripts": {
    "pretest": "tsc",
    "test": "mocha -- out/test/*.js",
    "compile": "tsc -p ./",
    "watch": "tsc -w -p ./",
    "vscode:prepublish": "npm run compile",
    "update-vscode": "node ./node_modules/vscode/bin/install"
  },
  "dependencies": {
    "@types/tmp": "^0.0.33",
    "body-parser": "^1.18.2",
    "express": "^4.16.2",
    "opn": "^5.1.0",
    "request": "^2.83.0",
    "tmp": "^0.0.33",
<<<<<<< HEAD
    "events": "^2.0.0"
=======
    "nunjucks": "^3.1.2"
>>>>>>> 7b7ff381
  },
  "devDependencies": {
    "@types/body-parser": "^1.16.8",
    "@types/express": "^4.11.0",
    "@types/mocha": "^2.2.42",
    "@types/nunjucks": "^3.0.0",
    "@types/opn": "^5.1.0",
    "@types/request": "^2.0.9",
    "@types/uuid": "^3.4.3",
<<<<<<< HEAD
    "@types/events": "^1.2.0",
    "mocha": "^4.0.1",
    "typescript": "^2.5.2"
=======
    "mocha": "^5.1.1",
    "typescript": "^2.8.1"
>>>>>>> 7b7ff381
  }
}<|MERGE_RESOLUTION|>--- conflicted
+++ resolved
@@ -22,11 +22,8 @@
     "opn": "^5.1.0",
     "request": "^2.83.0",
     "tmp": "^0.0.33",
-<<<<<<< HEAD
-    "events": "^2.0.0"
-=======
+    "events": "^2.0.0",
     "nunjucks": "^3.1.2"
->>>>>>> 7b7ff381
   },
   "devDependencies": {
     "@types/body-parser": "^1.16.8",
@@ -36,13 +33,8 @@
     "@types/opn": "^5.1.0",
     "@types/request": "^2.0.9",
     "@types/uuid": "^3.4.3",
-<<<<<<< HEAD
     "@types/events": "^1.2.0",
-    "mocha": "^4.0.1",
-    "typescript": "^2.5.2"
-=======
     "mocha": "^5.1.1",
     "typescript": "^2.8.1"
->>>>>>> 7b7ff381
   }
 }