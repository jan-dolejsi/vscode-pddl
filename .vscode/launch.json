--- conflicted
+++ resolved
@@ -32,12 +32,8 @@
 			"request": "launch",
 			"runtimeExecutable": "${execPath}",
 			"args": [
-<<<<<<< HEAD
-				"--extensionDevelopmentPath=${workspaceRoot}/client",
+				"--extensionDevelopmentPath=${workspaceRoot}",
 				"--enable-proposed-api=jan-dolejsi.pddl"
-=======
-				"--extensionDevelopmentPath=${workspaceRoot}"
->>>>>>> 3cc2eb74
 			],
 			"stopOnEntry": false,
 			"sourceMaps": true,
