--- conflicted
+++ resolved
@@ -4,11 +4,7 @@
   "description": "Planning Domain Description Language support",
   "author": "Jan Dolejsi",
   "license": "MIT",
-<<<<<<< HEAD
-  "version": "2.17.4",
-=======
   "version": "2.18.0",
->>>>>>> c311858d
   "publisher": "jan-dolejsi",
   "engines": {
     "vscode": "^1.44.0",
