--- conflicted
+++ resolved
@@ -975,23 +975,15 @@
     "test": "npm run test:unit && npm run test:integration"
   },
   "dependencies": {
-<<<<<<< HEAD
-    "ai-planning-val": "file:../ai-planning-val.js",
-=======
     "ai-planning-val": "^2.4.3",
->>>>>>> 15a0637e
     "await-notify": "^1.0.1",
     "body-parser": "^1.19.0",
     "events": "^3.1.0",
     "express": "^4.17.1",
     "jsonc-parser": "^2.2.1",
     "open": "^7.0.2",
-<<<<<<< HEAD
     "pddl-gantt": "file:../pddl-gantt",
-    "pddl-workspace": "file:../pddl-workspace",
-=======
     "pddl-workspace": "^5.0.0",
->>>>>>> 15a0637e
     "request": "^2.88.2",
     "semver": "^7.1.3",
     "tree-kill": "^1.2.2",
